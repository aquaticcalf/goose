---
sidebar_position: 20
title: Environment Variables
sidebar_label: Environment Variables
---

Goose supports various environment variables that allow you to customize its behavior. This guide provides a comprehensive list of available environment variables grouped by their functionality.

## Model Configuration

These variables control the [language models](/docs/getting-started/providers) and their behavior.

### Basic Provider Configuration

These are the minimum required variables to get started with Goose.

| Variable | Purpose | Values | Default |
|----------|---------|---------|---------|
| `GOOSE_PROVIDER` | Specifies the LLM provider to use | [See available providers](/docs/getting-started/providers#available-providers) | None (must be [configured](/docs/getting-started/providers#configure-provider)) |
| `GOOSE_MODEL` | Specifies which model to use from the provider | Model name (e.g., "gpt-4", "claude-3.5-sonnet") | None (must be configured) |
| `GOOSE_TEMPERATURE` | Sets the [temperature](https://medium.com/@kelseyywang/a-comprehensive-guide-to-llm-temperature-%EF%B8%8F-363a40bbc91f) for model responses | Float between 0.0 and 1.0 | Model-specific default |

**Examples**

```bash
# Basic model configuration
export GOOSE_PROVIDER="anthropic"
export GOOSE_MODEL="claude-3.5-sonnet"
export GOOSE_TEMPERATURE=0.7
```

### Advanced Provider Configuration

These variables are needed when using custom endpoints, enterprise deployments, or specific provider implementations.

| Variable | Purpose | Values | Default |
|----------|---------|---------|---------|
| `GOOSE_PROVIDER__TYPE` | The specific type/implementation of the provider | [See available providers](/docs/getting-started/providers#available-providers) | Derived from GOOSE_PROVIDER |
| `GOOSE_PROVIDER__HOST` | Custom API endpoint for the provider | URL (e.g., "https://api.openai.com") | Provider-specific default |
| `GOOSE_PROVIDER__API_KEY` | Authentication key for the provider | API key string | None |

**Examples**

```bash
# Advanced provider configuration
export GOOSE_PROVIDER__TYPE="anthropic"
export GOOSE_PROVIDER__HOST="https://api.anthropic.com"
export GOOSE_PROVIDER__API_KEY="your-api-key-here"
```

### Lead/Worker Model Configuration

These variables configure a [lead/worker model pattern](/docs/tutorials/lead-worker) where a powerful lead model handles initial planning and complex reasoning, then switches to a faster/cheaper worker model for execution. The switch happens automatically based on your settings.

| Variable | Purpose | Values | Default |
|----------|---------|---------|---------|
| `GOOSE_LEAD_MODEL` | **Required to enable lead mode.** Name of the lead model | Model name (e.g., "gpt-4o", "claude-3.5-sonnet") | None |
| `GOOSE_LEAD_PROVIDER` | Provider for the lead model | [See available providers](/docs/getting-started/providers#available-providers) | Falls back to `GOOSE_PROVIDER` |
| `GOOSE_LEAD_TURNS` | Number of initial turns using the lead model before switching to the worker model | Integer | 3 |
| `GOOSE_LEAD_FAILURE_THRESHOLD` | Consecutive failures before fallback to the lead model | Integer | 2 |
| `GOOSE_LEAD_FALLBACK_TURNS` | Number of turns to use the lead model in fallback mode | Integer | 2 |

A _turn_ is one complete prompt-response interaction. Here's how it works with the default settings:
- Use the lead model for the first 3 turns
- Use the worker model starting on the 4th turn
- Fallback to the lead model if the worker model struggles for 2 consecutive turns
- Use the lead model for 2 turns and then switch back to the worker model

The lead model and worker model names are displayed at the start of the Goose CLI session. If you don't export a `GOOSE_MODEL` for your session, the worker model defaults to the `GOOSE_MODEL` in your [configuration file](/docs/guides/config-file).

**Examples**

```bash
# Basic lead/worker setup
export GOOSE_LEAD_MODEL="o4"

# Advanced lead/worker configuration
export GOOSE_LEAD_MODEL="claude4-opus"
export GOOSE_LEAD_PROVIDER="anthropic"
export GOOSE_LEAD_TURNS=5
export GOOSE_LEAD_FAILURE_THRESHOLD=3
export GOOSE_LEAD_FALLBACK_TURNS=2
```

### Planning Mode Configuration

These variables control Goose's [planning functionality](/docs/guides/creating-plans).

| Variable | Purpose | Values | Default |
|----------|---------|---------|---------|
| `GOOSE_PLANNER_PROVIDER` | Specifies which provider to use for planning mode | [See available providers](/docs/getting-started/providers#available-providers) | Falls back to GOOSE_PROVIDER |
| `GOOSE_PLANNER_MODEL` | Specifies which model to use for planning mode | Model name (e.g., "gpt-4", "claude-3.5-sonnet")| Falls back to GOOSE_MODEL |

**Examples**

```bash
# Planning mode with different model
export GOOSE_PLANNER_PROVIDER="openai"
export GOOSE_PLANNER_MODEL="gpt-4"
```

## Session Management

These variables control how Goose manages conversation sessions and context.

| Variable | Purpose | Values | Default |
|----------|---------|---------|---------|
| `GOOSE_CONTEXT_STRATEGY` | Controls how Goose handles context limit exceeded situations | "summarize", "truncate", "clear", "prompt" | "prompt" (interactive), "summarize" (headless) |
| `GOOSE_MAX_TURNS` | [Maximum number of turns](/docs/guides/smart-context-management#maximum-turns) allowed without user input | Integer (e.g., 10, 50, 100) | 1000 |
| `CONTEXT_FILE_NAMES` | Specifies custom filenames for [hint/context files](/docs/guides/using-goosehints#custom-context-files) | JSON array of strings (e.g., `["CLAUDE.md", ".goosehints"]`) | `[".goosehints"]` |
| `GOOSE_CLI_THEME` | [Theme](/docs/guides/goose-cli-commands#themes) for CLI response  markdown | "light", "dark", "ansi" | "dark" |
| `GOOSE_SCHEDULER_TYPE` | Controls which scheduler Goose uses for [scheduled recipes](/docs/guides/recipes/session-recipes.md#schedule-recipe) | "legacy" or "temporal" | "legacy" (Goose's built-in cron scheduler) | 
| `GOOSE_TEMPORAL_BIN` | Optional custom path to your Temporal binary | /path/to/temporal-service | None |
| `GOOSE_RANDOM_THINKING_MESSAGES` | Controls whether to show amusing random messages during processing | "true", "false" | "true" |
| `GOOSE_CLI_SHOW_COST` | Toggles display of model cost estimates in CLI output | "true", "1" (case insensitive) to enable | false |
| `GOOSE_AUTO_COMPACT_THRESHOLD` | Set the percentage threshold at which Goose [automatically summarizes your session](/docs/guides/smart-context-management.md#automatic-compaction). | Float between 0.0 and 1.0 (disabled at 0.0) | 0.8 |

**Examples**

```bash
# Automatically summarize when context limit is reached
export GOOSE_CONTEXT_STRATEGY=summarize

# Always prompt user to choose (default for interactive mode)
export GOOSE_CONTEXT_STRATEGY=prompt

# Set a low limit for step-by-step control
export GOOSE_MAX_TURNS=5

# Set a moderate limit for controlled automation
export GOOSE_MAX_TURNS=25

# Set a reasonable limit for production
export GOOSE_MAX_TURNS=100

# Use multiple context files
export CONTEXT_FILE_NAMES='["CLAUDE.md", ".goosehints", "project_rules.txt"]'

# Set the ANSI theme for the session
export GOOSE_CLI_THEME=ansi

# Use Temporal for scheduled recipes
export GOOSE_SCHEDULER_TYPE=temporal

# Custom Temporal binary (optional)
export GOOSE_TEMPORAL_BIN=/path/to/temporal-service

# Disable random thinking messages for less distraction
export GOOSE_RANDOM_THINKING_MESSAGES=false

# Enable model cost display in CLI
export GOOSE_CLI_SHOW_COST=true

# Automatically compact sessions when 60% of available tokens are used
export GOOSE_AUTO_COMPACT_THRESHOLD=0.6
```

### Model Context Limit Overrides

These variables allow you to override the default context window size (token limit) for your models. This is particularly useful when using [LiteLLM proxies](https://docs.litellm.ai/docs/providers/litellm_proxy) or custom models that don't match Goose's predefined model patterns.

| Variable | Purpose | Values | Default |
|----------|---------|---------|---------|
| `GOOSE_CONTEXT_LIMIT` | Override context limit for the main model | Integer (number of tokens) | Model-specific default or 128,000 |
| `GOOSE_LEAD_CONTEXT_LIMIT` | Override context limit for the lead model in [lead/worker mode](/docs/tutorials/lead-worker) | Integer (number of tokens) | Falls back to `GOOSE_CONTEXT_LIMIT` or model default |
| `GOOSE_WORKER_CONTEXT_LIMIT` | Override context limit for the worker model in lead/worker mode | Integer (number of tokens) | Falls back to `GOOSE_CONTEXT_LIMIT` or model default |
| `GOOSE_PLANNER_CONTEXT_LIMIT` | Override context limit for the [planner model](/docs/guides/creating-plans) | Integer (number of tokens) | Falls back to `GOOSE_CONTEXT_LIMIT` or model default |

**Examples**

```bash
# Set context limit for main model (useful for LiteLLM proxies)
export GOOSE_CONTEXT_LIMIT=200000

# Set different context limits for lead/worker models
export GOOSE_LEAD_CONTEXT_LIMIT=500000   # Large context for planning
export GOOSE_WORKER_CONTEXT_LIMIT=128000 # Smaller context for execution

# Set context limit for planner
export GOOSE_PLANNER_CONTEXT_LIMIT=1000000
```

For more details and examples, see [Model Context Limit Overrides](/docs/guides/smart-context-management#model-context-limit-overrides).

## Tool Configuration

These variables control how Goose handles [tool execution](/docs/guides/goose-permissions) and [tool management](/docs/guides/managing-tools/).

| Variable | Purpose | Values | Default |
|----------|---------|---------|---------|
| `GOOSE_MODE` | Controls how Goose handles tool execution | "auto", "approve", "chat", "smart_approve" | "smart_approve" |
| `GOOSE_TOOLSHIM` | Enables/disables tool call interpretation | "1", "true" (case insensitive) to enable | false |
| `GOOSE_TOOLSHIM_OLLAMA_MODEL` | Specifies the model for [tool call interpretation](/docs/experimental/ollama) | Model name (e.g. llama3.2, qwen2.5) | System default |
| `GOOSE_CLI_MIN_PRIORITY` | Controls verbosity of [tool output](/docs/guides/managing-tools/adjust-tool-output) | Float between 0.0 and 1.0 | 0.0 |
| `GOOSE_CLI_TOOL_PARAMS_TRUNCATION_MAX_LENGTH` | Maximum length for tool parameter values before truncation in CLI output (not in debug mode) | Integer | 40 |

**Examples**

```bash
# Enable tool interpretation
export GOOSE_TOOLSHIM=true
export GOOSE_TOOLSHIM_OLLAMA_MODEL=llama3.2
export GOOSE_MODE="auto"
export GOOSE_CLI_MIN_PRIORITY=0.2  # Show only medium and high importance output
export GOOSE_CLI_TOOL_PARAMS_MAX_LENGTH=100  # Show up to 100 characters for tool parameters in CLI output
```

### Enhanced Code Editing

These variables configure [AI-powered code editing](/docs/guides/enhanced-code-editing) for the Developer extension's `str_replace` tool. All three variables must be set and non-empty for the feature to activate.

| Variable | Purpose | Values | Default |
|----------|---------|---------|---------|
| `GOOSE_EDITOR_API_KEY` | API key for the code editing model | API key string | None |
| `GOOSE_EDITOR_HOST` | API endpoint for the code editing model | URL (e.g., "https://api.openai.com/v1") | None |
| `GOOSE_EDITOR_MODEL` | Model to use for code editing | Model name (e.g., "gpt-4o", "claude-3-5-sonnet") | None |

**Examples**

This feature works with any OpenAI-compatible API endpoint, for example:

```bash
# OpenAI configuration
export GOOSE_EDITOR_API_KEY="sk-..."
export GOOSE_EDITOR_HOST="https://api.openai.com/v1"
export GOOSE_EDITOR_MODEL="gpt-4o"

# Anthropic configuration (via OpenAI-compatible proxy)
export GOOSE_EDITOR_API_KEY="sk-ant-..."
export GOOSE_EDITOR_HOST="https://api.anthropic.com/v1"
export GOOSE_EDITOR_MODEL="claude-3-5-sonnet-20241022"

# Local model configuration
export GOOSE_EDITOR_API_KEY="your-key"
export GOOSE_EDITOR_HOST="http://localhost:8000/v1"
export GOOSE_EDITOR_MODEL="your-model"
```

<<<<<<< HEAD

## Tool Selection Strategy

These variables configure the [tool selection strategy](/docs/guides/managing-tools/tool-router).

| Variable | Purpose | Values | Default |
|----------|---------|---------|--------|
| `GOOSE_ROUTER_TOOL_SELECTION_STRATEGY` | The tool selection strategy to use | "default", "vector", "llm" | "default" |
| `GOOSE_EMBEDDING_MODEL_PROVIDER` | The provider to use for generating embeddings for the "vector" strategy | [See available providers](/docs/getting-started/providers#available-providers) (must support embeddings) | "openai" |
| `GOOSE_EMBEDDING_MODEL` | The model to use for generating embeddings for the "vector" strategy | Model name (provider-specific) | "text-embedding-3-small" |

**Examples**

```bash
# Use vector-based tool selection with custom settings
export GOOSE_ROUTER_TOOL_SELECTION_STRATEGY=vector
export GOOSE_EMBEDDING_MODEL_PROVIDER=ollama
export GOOSE_EMBEDDING_MODEL=nomic-embed-text

# Or use LLM-based selection
export GOOSE_ROUTER_TOOL_SELECTION_STRATEGY=llm
```

**Embedding Provider Support**

The default embedding provider is OpenAI. If using a different provider:
- Ensure the provider supports embeddings
- Specify an appropriate embedding model for that provider
- Ensure the provider is properly configured with necessary credentials

## Desktop in Airgapped Environments with MCP servers

When running in airgapped environments, you will not want hermit to pull down the runtime environments for MCP servers, set: 

`GOOSE_NOSHIM=true`

And it will then use whatever you have on the path/system for uvx and npx, as specified in the mcp configuration.

There may be other challenges with parts of Goose in airgapped environemnts, it is recommended that you consider packaging your own Desktop distribution for your users in that case, which can be tailored (eg for proxies and pre-made configurations).

=======
>>>>>>> 240084c5
## Security Configuration

These variables control security related features.

| Variable | Purpose | Values | Default |
|----------|---------|---------|---------|
| `GOOSE_ALLOWLIST` | Controls which extensions can be loaded | URL for [allowed extensions](/docs/guides/allowlist) list | Unset |
| `GOOSE_DISABLE_KEYRING` | Disables the system keyring for secret storage | Set to any value (e.g., "1", "true", "yes") to disable. The actual value doesn't matter, only whether the variable is set. | Unset (keyring enabled) |

:::tip
When the keyring is disabled, secrets are stored here:

* macOS/Linux: `~/.config/goose/secrets.yaml`
* Windows: `%APPDATA%\Block\goose\config\secrets.yaml`
:::


## Langfuse Integration

These variables configure the [Langfuse integration for observability](/docs/tutorials/langfuse).

| Variable | Purpose | Values | Default |
|----------|---------|---------|---------|
| `LANGFUSE_PUBLIC_KEY` | Public key for Langfuse integration | String | None |
| `LANGFUSE_SECRET_KEY` | Secret key for Langfuse integration | String | None |
| `LANGFUSE_URL` | Custom URL for Langfuse service | URL String | Default Langfuse URL |
| `LANGFUSE_INIT_PROJECT_PUBLIC_KEY` | Alternative public key for Langfuse | String | None |
| `LANGFUSE_INIT_PROJECT_SECRET_KEY` | Alternative secret key for Langfuse | String | None |

## Experimental Features

These variables enable experimental features that are in active development. These may change or be removed in future releases. Use with caution in production environments.

| Variable | Purpose | Values | Default |
|----------|---------|---------|---------|
| `ALPHA_FEATURES` | Enables experimental alpha features like [subagents](/docs/experimental/subagents) | "true", "1" (case insensitive) to enable | false |

**Examples**

```bash
# Enable alpha features
export ALPHA_FEATURES=true

# Or enable for a single session
ALPHA_FEATURES=true goose session
```

## Variables Controlled by Goose

These variables are automatically set by Goose during command execution.

| Variable | Purpose | Values | Default |
|----------|---------|---------|---------|
| `GOOSE_TERMINAL` | Indicates that a command is being executed by Goose, enables customizing shell behavior | "1" when set | Unset |

### Customizing Shell Behavior

Sometimes you want Goose to use different commands or have different shell behavior than your normal terminal usage. For example, you might want Goose to use a different tool, or prevent Goose from running long-running development servers that could hang the AI agent. This is most useful when using Goose CLI, where shell commands are executed directly in your terminal environment.

**How it works:**
1. When Goose runs commands, `GOOSE_TERMINAL` is automatically set to "1"
2. Your shell configuration can detect this and direct Goose to change its default behavior while keeping your normal terminal usage unchanged

**Example:**

```bash
# In your ~/.bashrc or ~/.zshrc

# Guide Goose toward better tool choices
if [[ -n "$GOOSE_TERMINAL" ]]; then
  alias find="echo 'Use rg instead: rg --files | rg <pattern> for filenames, or rg <pattern> for content search'"
fi
```

## Notes

- Environment variables take precedence over configuration files.
- For security-sensitive variables (like API keys), consider using the system keyring instead of environment variables.
- Some variables may require restarting Goose to take effect.
- When using the planning mode, if planner-specific variables are not set, Goose will fall back to the main model configuration.
<|MERGE_RESOLUTION|>--- conflicted
+++ resolved
@@ -236,49 +236,8 @@
 export GOOSE_EDITOR_MODEL="your-model"
 ```
 
-<<<<<<< HEAD
-
-## Tool Selection Strategy
-
-These variables configure the [tool selection strategy](/docs/guides/managing-tools/tool-router).
-
-| Variable | Purpose | Values | Default |
-|----------|---------|---------|--------|
-| `GOOSE_ROUTER_TOOL_SELECTION_STRATEGY` | The tool selection strategy to use | "default", "vector", "llm" | "default" |
-| `GOOSE_EMBEDDING_MODEL_PROVIDER` | The provider to use for generating embeddings for the "vector" strategy | [See available providers](/docs/getting-started/providers#available-providers) (must support embeddings) | "openai" |
-| `GOOSE_EMBEDDING_MODEL` | The model to use for generating embeddings for the "vector" strategy | Model name (provider-specific) | "text-embedding-3-small" |
-
-**Examples**
-
-```bash
-# Use vector-based tool selection with custom settings
-export GOOSE_ROUTER_TOOL_SELECTION_STRATEGY=vector
-export GOOSE_EMBEDDING_MODEL_PROVIDER=ollama
-export GOOSE_EMBEDDING_MODEL=nomic-embed-text
-
-# Or use LLM-based selection
-export GOOSE_ROUTER_TOOL_SELECTION_STRATEGY=llm
-```
-
-**Embedding Provider Support**
-
-The default embedding provider is OpenAI. If using a different provider:
-- Ensure the provider supports embeddings
-- Specify an appropriate embedding model for that provider
-- Ensure the provider is properly configured with necessary credentials
-
-## Desktop in Airgapped Environments with MCP servers
-
-When running in airgapped environments, you will not want hermit to pull down the runtime environments for MCP servers, set: 
-
-`GOOSE_NOSHIM=true`
-
-And it will then use whatever you have on the path/system for uvx and npx, as specified in the mcp configuration.
-
-There may be other challenges with parts of Goose in airgapped environemnts, it is recommended that you consider packaging your own Desktop distribution for your users in that case, which can be tailored (eg for proxies and pre-made configurations).
-
-=======
->>>>>>> 240084c5
+
+
 ## Security Configuration
 
 These variables control security related features.
@@ -308,6 +267,17 @@
 | `LANGFUSE_INIT_PROJECT_PUBLIC_KEY` | Alternative public key for Langfuse | String | None |
 | `LANGFUSE_INIT_PROJECT_SECRET_KEY` | Alternative secret key for Langfuse | String | None |
 
+## Desktop in Airgapped Environments with MCP servers
+
+When running in airgapped environments, you will not want hermit to pull down the runtime environments for MCP servers, set: 
+
+`GOOSE_NOHERMIT=true`
+
+And it will then use whatever you have on the path/system for uvx and npx, as specified in the mcp configuration.
+
+There may be other challenges with parts of Goose in airgapped environemnts, it is recommended that you consider packaging your own Desktop distribution for your users in that case, which can be tailored (eg for proxies and pre-made configurations).
+
+
 ## Experimental Features
 
 These variables enable experimental features that are in active development. These may change or be removed in future releases. Use with caution in production environments.
