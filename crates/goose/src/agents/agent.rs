--- conflicted
+++ resolved
@@ -34,13 +34,8 @@
 use crate::agents::types::{FrontendTool, ToolResultReceiver};
 use crate::config::{Config, ExtensionConfigManager, PermissionManager};
 use crate::context_mgmt::auto_compact;
-<<<<<<< HEAD
-use crate::message::{push_message, Message};
-use crate::permission::permission_judge::check_tool_permissions;
-=======
 use crate::message::{push_message, Message, ToolRequest};
 use crate::permission::permission_judge::{check_tool_permissions, PermissionCheckResult};
->>>>>>> 26cb8509
 use crate::permission::PermissionConfirmation;
 use crate::providers::base::Provider;
 use crate::providers::errors::ProviderError;
@@ -815,75 +810,18 @@
                 }
             }));
         }
-<<<<<<< HEAD
-        let _initial_messages = messages.clone();
-        let _reply_span = tracing::Span::current();
-        self.reset_retry_attempts().await;
-        let _config = Config::global();
-
-        // Handle auto-compaction before processing
-        let compact_result =
-            auto_compact::check_and_compact_messages(self, &messages, None).await?;
-        if compact_result.compacted {
-            messages = compact_result.messages;
-
-            // Create compaction notification message
-            let compaction_msg = if let (Some(before), Some(after)) =
-                (compact_result.tokens_before, compact_result.tokens_after)
-            {
-                format!(
-                    "Auto-compacted context: {} → {} tokens ({:.0}% reduction)",
-                    before,
-                    after,
-                    (1.0 - (after as f64 / before as f64)) * 100.0
-                )
-            } else {
-                "Auto-compacted context to reduce token usage".to_string()
-            };
-
-            // Create a new AgentEvent type to signal message history replacement
-            return Ok(Box::pin(async_stream::try_stream! {
-                yield AgentEvent::Message(Message::assistant().with_text(compaction_msg));
-
-                // Yield a special event to indicate the session should replace its message history
-                // with the compacted messages
-                yield AgentEvent::HistoryReplaced(messages.clone());
-
-                // Continue with normal reply processing using compacted messages
-                let mut reply_stream = self.reply_internal(&messages, session, cancel_token).await?;
-                while let Some(event) = reply_stream.next().await {
-                    yield event?;
-                }
-            }));
-        }
-=======
->>>>>>> 26cb8509
 
         // No compaction needed, proceed with normal processing
         self.reply_internal(&messages, session, cancel_token).await
     }
 
-<<<<<<< HEAD
-    /// Internal reply method that handles the actual agent processing
-=======
     /// Main reply method that handles the actual agent processing
->>>>>>> 26cb8509
     async fn reply_internal(
         &self,
         messages: &[Message],
         session: Option<SessionConfig>,
         cancel_token: Option<CancellationToken>,
     ) -> Result<BoxStream<'_, Result<AgentEvent>>> {
-<<<<<<< HEAD
-        let mut messages = messages.to_vec();
-        let initial_messages = messages.clone();
-        let reply_span = tracing::Span::current();
-        let config = Config::global();
-
-        let (mut tools, mut toolshim_tools, mut system_prompt) =
-            self.prepare_tools_and_prompt().await?;
-        let goose_mode = Self::determine_goose_mode(session.as_ref(), config);
-=======
         let context = self.prepare_reply_context(messages, &session).await?;
         let ReplyContext {
             mut messages,
@@ -896,7 +834,6 @@
         } = context;
         let reply_span = tracing::Span::current();
         self.reset_retry_attempts().await;
->>>>>>> 26cb8509
 
         if let Some(content) = messages
             .last()
