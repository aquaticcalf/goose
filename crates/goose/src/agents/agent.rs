use std::collections::{HashMap, HashSet};
use std::future::Future;
use std::pin::Pin;
use std::sync::Arc;

use anyhow::{anyhow, Result};
use futures::stream::BoxStream;
use futures::{stream, FutureExt, Stream, StreamExt, TryStreamExt};
use uuid::Uuid;

use crate::agents::extension::{ExtensionConfig, ExtensionError, ExtensionResult, ToolInfo};
use crate::agents::extension_manager::{get_parameter_names, ExtensionManager};
use crate::agents::final_output_tool::{FINAL_OUTPUT_CONTINUATION_MESSAGE, FINAL_OUTPUT_TOOL_NAME};
use crate::agents::platform_tools::{
    PLATFORM_LIST_RESOURCES_TOOL_NAME, PLATFORM_MANAGE_EXTENSIONS_TOOL_NAME,
    PLATFORM_MANAGE_SCHEDULE_TOOL_NAME, PLATFORM_READ_RESOURCE_TOOL_NAME,
    PLATFORM_SEARCH_AVAILABLE_EXTENSIONS_TOOL_NAME,
};
use crate::agents::prompt_manager::PromptManager;
use crate::agents::recipe_tools::dynamic_task_tools::{
    create_dynamic_task, create_dynamic_task_tool, DYNAMIC_TASK_TOOL_NAME_PREFIX,
};
use crate::agents::retry::{RetryManager, RetryResult};
use crate::agents::router_tool_selector::RouterToolSelectionStrategy;
use crate::agents::router_tools::{ROUTER_LLM_SEARCH_TOOL_NAME, ROUTER_VECTOR_SEARCH_TOOL_NAME};
use crate::agents::sub_recipe_manager::SubRecipeManager;
use crate::agents::subagent_execution_tool::subagent_execute_task_tool::{
    self, SUBAGENT_EXECUTE_TASK_TOOL_NAME,
};
use crate::agents::subagent_execution_tool::tasks_manager::TasksManager;
use crate::agents::tool_route_manager::ToolRouteManager;
use crate::agents::tool_router_index_manager::ToolRouterIndexManager;
use crate::agents::types::SessionConfig;
use crate::agents::types::{FrontendTool, ToolResultReceiver};
use crate::config::{Config, ExtensionConfigManager, PermissionManager};
use crate::context_mgmt::auto_compact;
use crate::conversation::{debug_conversation_fix, fix_conversation, Conversation};
use crate::permission::permission_judge::{check_tool_permissions, PermissionCheckResult};
use crate::permission::PermissionConfirmation;
use crate::providers::base::Provider;
use crate::providers::errors::ProviderError;
use crate::recipe::{Author, Recipe, Response, Settings, SubRecipe};
use crate::scheduler_trait::SchedulerTrait;
use crate::session;
use crate::tool_monitor::{ToolCall, ToolMonitor};
use crate::utils::is_token_cancelled;
use mcp_core::{ToolError, ToolResult};
use regex::Regex;
use rmcp::model::{Content, GetPromptResult, Prompt, ServerNotification, Tool};
use serde_json::Value;
use tokio::sync::{mpsc, Mutex};
use tokio_util::sync::CancellationToken;
use tracing::{debug, error, info, instrument};

use super::final_output_tool::FinalOutputTool;
use super::platform_tools;
use super::tool_execution::{ToolCallResult, CHAT_MODE_TOOL_SKIPPED_RESPONSE, DECLINED_RESPONSE};
use crate::agents::subagent_task_config::TaskConfig;
use crate::conversation::message::{Message, ToolRequest};

const DEFAULT_MAX_TURNS: u32 = 1000;

/// Context needed for the reply function
pub struct ReplyContext {
    pub messages: Conversation,
    pub tools: Vec<Tool>,
    pub toolshim_tools: Vec<Tool>,
    pub system_prompt: String,
    pub goose_mode: String,
    pub initial_messages: Vec<Message>,
    pub config: &'static Config,
}

pub struct ToolCategorizeResult {
    pub frontend_requests: Vec<ToolRequest>,
    pub remaining_requests: Vec<ToolRequest>,
    pub filtered_response: Message,
    pub readonly_tools: HashSet<String>,
    pub regular_tools: HashSet<String>,
}

/// The main goose Agent
pub struct Agent {
    pub(super) provider: Mutex<Option<Arc<dyn Provider>>>,
    pub extension_manager: Arc<ExtensionManager>,
    pub(super) sub_recipe_manager: Mutex<SubRecipeManager>,
    pub(super) tasks_manager: TasksManager,
    pub(super) final_output_tool: Arc<Mutex<Option<FinalOutputTool>>>,
    pub(super) frontend_tools: Mutex<HashMap<String, FrontendTool>>,
    pub(super) frontend_instructions: Mutex<Option<String>>,
    pub(super) prompt_manager: Mutex<PromptManager>,
    pub(super) confirmation_tx: mpsc::Sender<(String, PermissionConfirmation)>,
    pub(super) confirmation_rx: Mutex<mpsc::Receiver<(String, PermissionConfirmation)>>,
    pub(super) tool_result_tx: mpsc::Sender<(String, ToolResult<Vec<Content>>)>,
    pub(super) tool_result_rx: ToolResultReceiver,
    pub(super) tool_monitor: Arc<Mutex<Option<ToolMonitor>>>,
    pub(super) tool_route_manager: ToolRouteManager,
    pub(super) scheduler_service: Mutex<Option<Arc<dyn SchedulerTrait>>>,
    pub(super) retry_manager: RetryManager,
}

#[derive(Clone, Debug)]
pub enum AgentEvent {
    Message(Message),
    McpNotification((String, ServerNotification)),
    ModelChange { model: String, mode: String },
    HistoryReplaced(Vec<Message>),
}

impl Default for Agent {
    fn default() -> Self {
        Self::new()
    }
}

pub enum ToolStreamItem<T> {
    Message(ServerNotification),
    Result(T),
}

pub type ToolStream = Pin<Box<dyn Stream<Item = ToolStreamItem<ToolResult<Vec<Content>>>> + Send>>;

// tool_stream combines a stream of ServerNotifications with a future representing the
// final result of the tool call. MCP notifications are not request-scoped, but
// this lets us capture all notifications emitted during the tool call for
// simpler consumption
pub fn tool_stream<S, F>(rx: S, done: F) -> ToolStream
where
    S: Stream<Item = ServerNotification> + Send + Unpin + 'static,
    F: Future<Output = ToolResult<Vec<Content>>> + Send + 'static,
{
    Box::pin(async_stream::stream! {
        tokio::pin!(done);
        let mut rx = rx;

        loop {
            tokio::select! {
                Some(msg) = rx.next() => {
                    yield ToolStreamItem::Message(msg);
                }
                r = &mut done => {
                    yield ToolStreamItem::Result(r);
                    break;
                }
            }
        }
    })
}

impl Agent {
    pub fn new() -> Self {
        // Create channels with buffer size 32 (adjust if needed)
        let (confirm_tx, confirm_rx) = mpsc::channel(32);
        let (tool_tx, tool_rx) = mpsc::channel(32);

        let tool_monitor = Arc::new(Mutex::new(None));
        let retry_manager = RetryManager::with_tool_monitor(tool_monitor.clone());

        Self {
            provider: Mutex::new(None),
            extension_manager: Arc::new(ExtensionManager::new()),
            sub_recipe_manager: Mutex::new(SubRecipeManager::new()),
            tasks_manager: TasksManager::new(),
            final_output_tool: Arc::new(Mutex::new(None)),
            frontend_tools: Mutex::new(HashMap::new()),
            frontend_instructions: Mutex::new(None),
            prompt_manager: Mutex::new(PromptManager::new()),
            confirmation_tx: confirm_tx,
            confirmation_rx: Mutex::new(confirm_rx),
            tool_result_tx: tool_tx,
            tool_result_rx: Arc::new(Mutex::new(tool_rx)),
            tool_monitor,
            tool_route_manager: ToolRouteManager::new(),
            scheduler_service: Mutex::new(None),
            retry_manager,
        }
    }

    pub async fn configure_tool_monitor(&self, max_repetitions: Option<u32>) {
        let mut tool_monitor = self.tool_monitor.lock().await;
        *tool_monitor = Some(ToolMonitor::new(max_repetitions));
    }

    /// Reset the retry attempts counter to 0
    pub async fn reset_retry_attempts(&self) {
        self.retry_manager.reset_attempts().await;
    }

    /// Increment the retry attempts counter and return the new value
    pub async fn increment_retry_attempts(&self) -> u32 {
        self.retry_manager.increment_attempts().await
    }

    /// Get the current retry attempts count
    pub async fn get_retry_attempts(&self) -> u32 {
        self.retry_manager.get_attempts().await
    }

    /// Handle retry logic for the agent reply loop
    async fn handle_retry_logic(
        &self,
        messages: &mut Conversation,
        session: &Option<SessionConfig>,
        initial_messages: &[Message],
    ) -> Result<bool> {
        let result = self
            .retry_manager
            .handle_retry_logic(messages, session, initial_messages, &self.final_output_tool)
            .await?;

        match result {
            RetryResult::Retried => Ok(true),
            RetryResult::Skipped
            | RetryResult::MaxAttemptsReached
            | RetryResult::SuccessChecksPassed => Ok(false),
        }
    }

    async fn prepare_reply_context(
        &self,
        unfixed_conversation: Conversation,
        session: &Option<SessionConfig>,
    ) -> Result<ReplyContext> {
        let unfixed_messages = unfixed_conversation.messages().clone();
        let (conversation, issues) = fix_conversation(unfixed_conversation.clone());
        if !issues.is_empty() {
            tracing::warn!(
                "Conversation issue fixed: {}",
                debug_conversation_fix(
                    unfixed_messages.as_slice(),
                    conversation.messages(),
                    &issues
                )
            );
        }
        let initial_messages = conversation.messages().clone();
        let config = Config::global();

        let (tools, toolshim_tools, system_prompt) = self.prepare_tools_and_prompt().await?;
        let goose_mode = Self::determine_goose_mode(session.as_ref(), config);

        Ok(ReplyContext {
            messages: conversation,
            tools,
            toolshim_tools,
            system_prompt,
            goose_mode,
            initial_messages,
            config,
        })
    }

    async fn categorize_tools(
        &self,
        response: &Message,
        tools: &[rmcp::model::Tool],
    ) -> ToolCategorizeResult {
        let (readonly_tools, regular_tools) = Self::categorize_tools_by_annotation(tools);

        // Categorize tool requests
        let (frontend_requests, remaining_requests, filtered_response) =
            self.categorize_tool_requests(response).await;

        ToolCategorizeResult {
            frontend_requests,
            remaining_requests,
            filtered_response,
            readonly_tools,
            regular_tools,
        }
    }

    async fn handle_approved_and_denied_tools(
        &self,
        permission_check_result: &PermissionCheckResult,
        message_tool_response: Arc<Mutex<Message>>,
        cancel_token: Option<tokio_util::sync::CancellationToken>,
    ) -> Result<Vec<(String, ToolStream)>> {
        let mut tool_futures: Vec<(String, ToolStream)> = Vec::new();

        // Handle pre-approved and read-only tools
        for request in &permission_check_result.approved {
            if let Ok(tool_call) = request.tool_call.clone() {
                let (req_id, tool_result) = self
                    .dispatch_tool_call(tool_call, request.id.clone(), cancel_token.clone())
                    .await;

                tool_futures.push((
                    req_id,
                    match tool_result {
                        Ok(result) => tool_stream(
                            result
                                .notification_stream
                                .unwrap_or_else(|| Box::new(stream::empty())),
                            result.result,
                        ),
                        Err(e) => {
                            tool_stream(Box::new(stream::empty()), futures::future::ready(Err(e)))
                        }
                    },
                ));
            }
        }

        // Handle denied tools
        for request in &permission_check_result.denied {
            let mut response = message_tool_response.lock().await;
            *response = response.clone().with_tool_response(
                request.id.clone(),
                Ok(vec![rmcp::model::Content::text(DECLINED_RESPONSE)]),
            );
        }

        Ok(tool_futures)
    }

    /// Set the scheduler service for this agent
    pub async fn set_scheduler(&self, scheduler: Arc<dyn SchedulerTrait>) {
        let mut scheduler_service = self.scheduler_service.lock().await;
        *scheduler_service = Some(scheduler);
    }

    pub async fn disable_router_for_recipe(&self) {
        self.tool_route_manager.disable_router_for_recipe().await;
    }

    /// Get a reference count clone to the provider
    pub async fn provider(&self) -> Result<Arc<dyn Provider>, anyhow::Error> {
        match &*self.provider.lock().await {
            Some(provider) => Ok(Arc::clone(provider)),
            None => Err(anyhow!("Provider not set")),
        }
    }

    /// Check if a tool is a frontend tool
    pub async fn is_frontend_tool(&self, name: &str) -> bool {
        self.frontend_tools.lock().await.contains_key(name)
    }

    /// Get a reference to a frontend tool
    pub async fn get_frontend_tool(&self, name: &str) -> Option<FrontendTool> {
        self.frontend_tools.lock().await.get(name).cloned()
    }

    pub async fn add_final_output_tool(&self, response: Response) {
        let mut final_output_tool = self.final_output_tool.lock().await;
        let created_final_output_tool = FinalOutputTool::new(response);
        let final_output_system_prompt = created_final_output_tool.system_prompt();
        *final_output_tool = Some(created_final_output_tool);
        self.extend_system_prompt(final_output_system_prompt).await;
    }

    pub async fn add_sub_recipes(&self, sub_recipes: Vec<SubRecipe>) {
        let mut sub_recipe_manager = self.sub_recipe_manager.lock().await;
        sub_recipe_manager.add_sub_recipe_tools(sub_recipes);
    }

    /// Dispatch a single tool call to the appropriate client
    #[instrument(skip(self, tool_call, request_id), fields(input, output))]
    pub async fn dispatch_tool_call(
        &self,
        tool_call: mcp_core::tool::ToolCall,
        request_id: String,
        cancellation_token: Option<CancellationToken>,
    ) -> (String, Result<ToolCallResult, ToolError>) {
        // Check if this tool call should be allowed based on repetition monitoring
        if let Some(monitor) = self.tool_monitor.lock().await.as_mut() {
            let tool_call_info = ToolCall::new(tool_call.name.clone(), tool_call.arguments.clone());

            if !monitor.check_tool_call(tool_call_info) {
                return (
                    request_id,
                    Err(ToolError::ExecutionError(
                        "Tool call rejected: exceeded maximum allowed repetitions".to_string(),
                    )),
                );
            }
        }

        if tool_call.name == PLATFORM_MANAGE_SCHEDULE_TOOL_NAME {
            let result = self
                .handle_schedule_management(tool_call.arguments, request_id.clone())
                .await;
            return (request_id, Ok(ToolCallResult::from(result)));
        }

        if tool_call.name == PLATFORM_MANAGE_EXTENSIONS_TOOL_NAME {
            let extension_name = tool_call
                .arguments
                .get("extension_name")
                .and_then(|v| v.as_str())
                .unwrap_or("")
                .to_string();
            let action = tool_call
                .arguments
                .get("action")
                .and_then(|v| v.as_str())
                .unwrap_or("")
                .to_string();
            let (request_id, result) = self
                .manage_extensions(action, extension_name, request_id)
                .await;

            return (request_id, Ok(ToolCallResult::from(result)));
        }

        if tool_call.name == FINAL_OUTPUT_TOOL_NAME {
            return if let Some(final_output_tool) = self.final_output_tool.lock().await.as_mut() {
                let result = final_output_tool.execute_tool_call(tool_call.clone()).await;
                (request_id, Ok(result))
            } else {
                (
                    request_id,
                    Err(ToolError::ExecutionError(
                        "Final output tool not defined".to_string(),
                    )),
                )
            };
        }

        let sub_recipe_manager = self.sub_recipe_manager.lock().await;
        let result: ToolCallResult = if sub_recipe_manager.is_sub_recipe_tool(&tool_call.name) {
            sub_recipe_manager
                .dispatch_sub_recipe_tool_call(
                    &tool_call.name,
                    tool_call.arguments.clone(),
                    &self.tasks_manager,
                )
                .await
        } else if tool_call.name == SUBAGENT_EXECUTE_TASK_TOOL_NAME {
            let provider = self.provider().await.ok();

            let task_config = TaskConfig::new(provider);
            subagent_execute_task_tool::run_tasks(
                tool_call.arguments.clone(),
                task_config,
                &self.tasks_manager,
                cancellation_token,
            )
            .await
        } else if tool_call.name == DYNAMIC_TASK_TOOL_NAME_PREFIX {
            create_dynamic_task(tool_call.arguments.clone(), &self.tasks_manager).await
        } else if tool_call.name == PLATFORM_READ_RESOURCE_TOOL_NAME {
            // Check if the tool is read_resource and handle it separately
            ToolCallResult::from(
                self.extension_manager
                    .read_resource(
                        tool_call.arguments.clone(),
                        cancellation_token.unwrap_or_default(),
                    )
                    .await,
            )
        } else if tool_call.name == PLATFORM_LIST_RESOURCES_TOOL_NAME {
            ToolCallResult::from(
                self.extension_manager
                    .list_resources(
                        tool_call.arguments.clone(),
                        cancellation_token.unwrap_or_default(),
                    )
                    .await,
            )
        } else if tool_call.name == PLATFORM_SEARCH_AVAILABLE_EXTENSIONS_TOOL_NAME {
            ToolCallResult::from(self.extension_manager.search_available_extensions().await)
        } else if self.is_frontend_tool(&tool_call.name).await {
            // For frontend tools, return an error indicating we need frontend execution
            ToolCallResult::from(Err(ToolError::ExecutionError(
                "Frontend tool execution required".to_string(),
            )))
        } else if tool_call.name == ROUTER_VECTOR_SEARCH_TOOL_NAME
            || tool_call.name == ROUTER_LLM_SEARCH_TOOL_NAME
        {
            match self
                .tool_route_manager
                .dispatch_route_search_tool(tool_call.arguments)
                .await
            {
                Ok(tool_result) => tool_result,
                Err(e) => return (request_id, Err(e)),
            }
        } else {
            // Clone the result to ensure no references to extension_manager are returned
            let result = self
                .extension_manager
                .dispatch_tool_call(tool_call.clone(), cancellation_token.unwrap_or_default())
                .await;
            result.unwrap_or_else(|e| {
                ToolCallResult::from(Err(ToolError::ExecutionError(e.to_string())))
            })
        };

        (
            request_id,
            Ok(ToolCallResult {
                notification_stream: result.notification_stream,
                result: Box::new(
                    result
                        .result
                        .map(super::large_response_handler::process_tool_response),
                ),
            }),
        )
    }

    pub(super) async fn manage_extensions(
        &self,
        action: String,
        extension_name: String,
        request_id: String,
    ) -> (String, Result<Vec<Content>, ToolError>) {
        let selector = self.tool_route_manager.get_router_tool_selector().await;
        if ToolRouterIndexManager::is_tool_router_enabled(&selector) {
            if let Some(selector) = selector {
                let selector_action = if action == "disable" { "remove" } else { "add" };
                let selector = Arc::new(selector);
                if let Err(e) = ToolRouterIndexManager::update_extension_tools(
                    &selector,
                    &self.extension_manager,
                    &extension_name,
                    selector_action,
                )
                .await
                {
                    return (
                        request_id,
                        Err(ToolError::ExecutionError(format!(
                            "Failed to update vector index: {}",
                            e
                        ))),
                    );
                }
            }
        }
        if action == "disable" {
            let result = self
                .extension_manager
                .remove_extension(&extension_name)
                .await
                .map(|_| {
                    vec![Content::text(format!(
                        "The extension '{}' has been disabled successfully",
                        extension_name
                    ))]
                })
                .map_err(|e| ToolError::ExecutionError(e.to_string()));
            return (request_id, result);
        }

        let config = match ExtensionConfigManager::get_config_by_name(&extension_name) {
            Ok(Some(config)) => config,
            Ok(None) => {
                return (
                    request_id,
                    Err(ToolError::ExecutionError(format!(
                        "Extension '{}' not found. Please check the extension name and try again.",
                        extension_name
                    ))),
                )
            }
            Err(e) => {
                return (
                    request_id,
                    Err(ToolError::ExecutionError(format!(
                        "Failed to get extension config: {}",
                        e
                    ))),
                )
            }
        };
        let result = self
            .extension_manager
            .add_extension(config)
            .await
            .map(|_| {
                vec![Content::text(format!(
                    "The extension '{}' has been installed successfully",
                    extension_name
                ))]
            })
            .map_err(|e| ToolError::ExecutionError(e.to_string()));

        // Update vector index if operation was successful and vector routing is enabled
        if result.is_ok() {
            let selector = self.tool_route_manager.get_router_tool_selector().await;
            if ToolRouterIndexManager::is_tool_router_enabled(&selector) {
                if let Some(selector) = selector {
                    let vector_action = if action == "disable" { "remove" } else { "add" };
                    let selector = Arc::new(selector);
                    if let Err(e) = ToolRouterIndexManager::update_extension_tools(
                        &selector,
                        &self.extension_manager,
                        &extension_name,
                        vector_action,
                    )
                    .await
                    {
                        return (
                            request_id,
                            Err(ToolError::ExecutionError(format!(
                                "Failed to update vector index: {}",
                                e
                            ))),
                        );
                    }
                }
            }
        }
        (request_id, result)
    }

    pub async fn add_extension(&self, extension: ExtensionConfig) -> ExtensionResult<()> {
        match &extension {
            ExtensionConfig::Frontend {
                name: _,
                tools,
                instructions,
                bundled: _,
            } => {
                // For frontend tools, just store them in the frontend_tools map
                let mut frontend_tools = self.frontend_tools.lock().await;
                for tool in tools {
                    let frontend_tool = FrontendTool {
                        name: tool.name.to_string(),
                        tool: tool.clone(),
                    };
                    frontend_tools.insert(tool.name.to_string(), frontend_tool);
                }
                // Store instructions if provided, using "frontend" as the key
                let mut frontend_instructions = self.frontend_instructions.lock().await;
                if let Some(instructions) = instructions {
                    *frontend_instructions = Some(instructions.clone());
                } else {
                    // Default frontend instructions if none provided
                    *frontend_instructions = Some(
                        "The following tools are provided directly by the frontend and will be executed by the frontend when called.".to_string(),
                    );
                }
            }
            _ => {
                self.extension_manager
                    .add_extension(extension.clone())
                    .await?;
            }
        }

        // If vector tool selection is enabled, index the tools
        let selector = self.tool_route_manager.get_router_tool_selector().await;
        if ToolRouterIndexManager::is_tool_router_enabled(&selector) {
            if let Some(selector) = selector {
                let selector = Arc::new(selector);
                if let Err(e) = ToolRouterIndexManager::update_extension_tools(
                    &selector,
                    &self.extension_manager,
                    &extension.name(),
                    "add",
                )
                .await
                {
                    return Err(ExtensionError::SetupError(format!(
                        "Failed to index tools for extension {}: {}",
                        extension.name(),
                        e
                    )));
                }
            }
        }

        Ok(())
    }

    pub async fn list_tools(&self, extension_name: Option<String>) -> Vec<Tool> {
        let mut prefixed_tools = self
            .extension_manager
            .get_prefixed_tools(extension_name.clone())
            .await
            .unwrap_or_default();

        if extension_name.is_none() || extension_name.as_deref() == Some("platform") {
            // Add platform tools
            prefixed_tools.extend([
                platform_tools::search_available_extensions_tool(),
                platform_tools::manage_extensions_tool(),
                platform_tools::manage_schedule_tool(),
            ]);

            // Dynamic task tool
            prefixed_tools.push(create_dynamic_task_tool());

            // Add resource tools if supported
            if self.extension_manager.supports_resources().await {
                prefixed_tools.extend([
                    platform_tools::read_resource_tool(),
                    platform_tools::list_resources_tool(),
                ]);
            }
        }

        if extension_name.is_none() {
            let sub_recipe_manager = self.sub_recipe_manager.lock().await;
            prefixed_tools.extend(sub_recipe_manager.sub_recipe_tools.values().cloned());

            if let Some(final_output_tool) = self.final_output_tool.lock().await.as_ref() {
                prefixed_tools.push(final_output_tool.tool());
            }
            prefixed_tools.push(subagent_execute_task_tool::create_subagent_execute_task_tool());
        }

        prefixed_tools
    }

    pub async fn list_tools_for_router(
        &self,
        strategy: Option<RouterToolSelectionStrategy>,
    ) -> Vec<Tool> {
        self.tool_route_manager
            .list_tools_for_router(strategy, &self.extension_manager)
            .await
    }

    pub async fn remove_extension(&self, name: &str) -> Result<()> {
        self.extension_manager.remove_extension(name).await?;

        // If vector tool selection is enabled, remove tools from the index
        let selector = self.tool_route_manager.get_router_tool_selector().await;
        if ToolRouterIndexManager::is_tool_router_enabled(&selector) {
            if let Some(selector) = selector {
                ToolRouterIndexManager::update_extension_tools(
                    &selector,
                    &self.extension_manager,
                    name,
                    "remove",
                )
                .await?;
            }
        }

        Ok(())
    }

    pub async fn list_extensions(&self) -> Vec<String> {
        self.extension_manager
            .list_extensions()
            .await
            .expect("Failed to list extensions")
    }

    /// Handle a confirmation response for a tool request
    pub async fn handle_confirmation(
        &self,
        request_id: String,
        confirmation: PermissionConfirmation,
    ) {
        if let Err(e) = self.confirmation_tx.send((request_id, confirmation)).await {
            error!("Failed to send confirmation: {}", e);
        }
    }

    /// Handle auto-compaction logic and return compacted messages if needed
    async fn handle_auto_compaction(
        &self,
        messages: &[Message],
        session: &Option<SessionConfig>,
    ) -> Result<Option<(Conversation, String)>> {
        // Try to get session metadata for more accurate token counts
        let session_metadata = if let Some(session_config) = session {
            match session::storage::get_path(session_config.id.clone()) {
                Ok(session_file_path) => session::storage::read_metadata(&session_file_path).ok(),
                Err(_) => None,
            }
        } else {
            None
        };

        let compact_result = auto_compact::check_and_compact_messages(
            self,
            messages,
            None,
            session_metadata.as_ref(),
        )
        .await?;

        if compact_result.compacted {
            let compacted_messages = compact_result.messages;

            // Create compaction notification message
            let compaction_msg = if let (Some(before), Some(after)) =
                (compact_result.tokens_before, compact_result.tokens_after)
            {
                format!(
                    "Auto-compacted context: {} → {} tokens ({:.0}% reduction)\n\n",
                    before,
                    after,
                    (1.0 - (after as f64 / before as f64)) * 100.0
                )
            } else {
                "Auto-compacted context to reduce token usage\n\n".to_string()
            };

            return Ok(Some((compacted_messages, compaction_msg)));
        }

        Ok(None)
    }

    #[instrument(skip(self, unfixed_conversation, session), fields(user_message))]
    pub async fn reply(
        &self,
        unfixed_conversation: Conversation,
        session: Option<SessionConfig>,
        cancel_token: Option<CancellationToken>,
    ) -> Result<BoxStream<'_, Result<AgentEvent>>> {
        // Handle auto-compaction before processing
        let (messages, compaction_msg) = match self
            .handle_auto_compaction(unfixed_conversation.messages(), &session)
            .await?
        {
            Some((compacted_messages, msg)) => (compacted_messages, Some(msg)),
            None => {
                let context = self
                    .prepare_reply_context(unfixed_conversation, &session)
                    .await?;
                (context.messages, None)
            }
        };

        // If we compacted, yield the compaction message and history replacement event
        if let Some(compaction_msg) = compaction_msg {
            return Ok(Box::pin(async_stream::try_stream! {
                yield AgentEvent::Message(Message::assistant().with_text(compaction_msg));
                yield AgentEvent::HistoryReplaced(messages.messages().clone());

                // Continue with normal reply processing using compacted messages
                let mut reply_stream = self.reply_internal(messages, session, cancel_token).await?;
                while let Some(event) = reply_stream.next().await {
                    yield event?;
                }
            }));
        }

        // No compaction needed, proceed with normal processing
        self.reply_internal(messages, session, cancel_token).await
    }

    /// Main reply method that handles the actual agent processing
    async fn reply_internal(
        &self,
        messages: Conversation,
        session: Option<SessionConfig>,
        cancel_token: Option<CancellationToken>,
    ) -> Result<BoxStream<'_, Result<AgentEvent>>> {
        let context = self.prepare_reply_context(messages, &session).await?;
        let ReplyContext {
            mut messages,
            mut tools,
            mut toolshim_tools,
            mut system_prompt,
            goose_mode,
            initial_messages,
            config,
        } = context;
        let reply_span = tracing::Span::current();
        self.reset_retry_attempts().await;

        if let Some(content) = messages
            .last()
            .and_then(|msg| msg.content.first())
            .and_then(|c| c.as_text())
        {
            debug!("user_message" = &content);
        }

        Ok(Box::pin(async_stream::try_stream! {
            let _ = reply_span.enter();
            let mut turns_taken = 0u32;
            let max_turns = session
                .as_ref()
                .and_then(|s| s.max_turns)
                .unwrap_or_else(|| {
                    config.get_param("GOOSE_MAX_TURNS").unwrap_or(DEFAULT_MAX_TURNS)
                });

            loop {
                if is_token_cancelled(&cancel_token) {
                    break;
                }

                if let Some(final_output_tool) = self.final_output_tool.lock().await.as_ref() {
                    if final_output_tool.final_output.is_some() {
                        let final_event = AgentEvent::Message(
                            Message::assistant().with_text(final_output_tool.final_output.clone().unwrap()),
                        );
                        yield final_event;
                        break;
                    }
                }

                turns_taken += 1;
                if turns_taken > max_turns {
                    yield AgentEvent::Message(Message::assistant().with_text(
                        "I've reached the maximum number of actions I can do without user input. Would you like me to continue?"
                    ));
                    break;
                }

                let mut stream = Self::stream_response_from_provider(
                    self.provider().await?,
                    &system_prompt,
                    messages.messages(),
                    &tools,
                    &toolshim_tools,
                ).await?;

                let mut added_message = false;
                let mut messages_to_add = Vec::new();
                let mut tools_updated = false;

                while let Some(next) = stream.next().await {
                    if is_token_cancelled(&cancel_token) {
                        break;
                    }

                    match next {
                        Ok((response, usage)) => {
                            // Emit model change event if provider is lead-worker
                            let provider = self.provider().await?;
                            if let Some(lead_worker) = provider.as_lead_worker() {
                                if let Some(ref usage) = usage {
                                    let active_model = usage.model.clone();
                                    let (lead_model, worker_model) = lead_worker.get_model_info();
                                    let mode = if active_model == lead_model {
                                        "lead"
                                    } else if active_model == worker_model {
                                        "worker"
                                    } else {
                                        "unknown"
                                    };

                                    yield AgentEvent::ModelChange {
                                        model: active_model,
                                        mode: mode.to_string(),
                                    };
                                }
                            }

                            // Record usage for the session
                            if let Some(ref session_config) = &session {
                                if let Some(ref usage) = usage {
                                    Self::update_session_metrics(session_config, usage, messages.len())
                                        .await?;
                                }
                            }

                            if let Some(response) = response {
                                let ToolCategorizeResult {
                                    frontend_requests,
                                    remaining_requests,
                                    filtered_response,
                                    readonly_tools,
                                    regular_tools,
                                } = self.categorize_tools(&response, &tools).await;
                                let requests_to_record: Vec<ToolRequest> = frontend_requests.iter().chain(remaining_requests.iter()).cloned().collect();
                                self.tool_route_manager
                                    .record_tool_requests(&requests_to_record)
                                    .await;

                                yield AgentEvent::Message(filtered_response.clone());
                                tokio::task::yield_now().await;

                                let num_tool_requests = frontend_requests.len() + remaining_requests.len();
                                if num_tool_requests == 0 {
                                    continue;
                                }

                                let message_tool_response = Arc::new(Mutex::new(Message::user().with_id(
                                    format!("msg_{}", Uuid::new_v4())
                                )));

                                let mut frontend_tool_stream = self.handle_frontend_tool_requests(
                                    &frontend_requests,
                                    message_tool_response.clone(),
                                );

                                while let Some(msg) = frontend_tool_stream.try_next().await? {
                                    yield AgentEvent::Message(msg);
                                }

                                let mode = goose_mode.clone();
                                if mode.as_str() == "chat" {
                                    // Skip all tool calls in chat mode
                                    for request in remaining_requests {
                                        let mut response = message_tool_response.lock().await;
                                        *response = response.clone().with_tool_response(
                                            request.id.clone(),
                                            Ok(vec![Content::text(CHAT_MODE_TOOL_SKIPPED_RESPONSE)]),
                                        );
                                    }
                                } else {
                                    let mut permission_manager = PermissionManager::default();
                                    let (permission_check_result, enable_extension_request_ids) =
                                        check_tool_permissions(
                                            &remaining_requests,
                                            &mode,
                                            readonly_tools.clone(),
                                            regular_tools.clone(),
                                            &mut permission_manager,
                                            self.provider().await?,
                                        ).await;

                                    let mut tool_futures = self.handle_approved_and_denied_tools(
                                        &permission_check_result,
                                        message_tool_response.clone(),
                                        cancel_token.clone()
                                    ).await?;

                                    let tool_futures_arc = Arc::new(Mutex::new(tool_futures));

                                    // Process tools requiring approval
                                    let mut tool_approval_stream = self.handle_approval_tool_requests(
                                        &permission_check_result.needs_approval,
                                        tool_futures_arc.clone(),
                                        &mut permission_manager,
                                        message_tool_response.clone(),
                                        cancel_token.clone(),
                                    );

                                    while let Some(msg) = tool_approval_stream.try_next().await? {
                                        yield AgentEvent::Message(msg);
                                    }

                                    tool_futures = {
                                        let mut futures_lock = tool_futures_arc.lock().await;
                                        futures_lock.drain(..).collect::<Vec<_>>()
                                    };

                                    let with_id = tool_futures
                                        .into_iter()
                                        .map(|(request_id, stream)| {
                                            stream.map(move |item| (request_id.clone(), item))
                                        })
                                        .collect::<Vec<_>>();

                                    let mut combined = stream::select_all(with_id);
                                    let mut all_install_successful = true;

                                    while let Some((request_id, item)) = combined.next().await {
                                        if is_token_cancelled(&cancel_token) {
                                            break;
                                        }
                                        match item {
                                            ToolStreamItem::Result(output) => {
                                                if enable_extension_request_ids.contains(&request_id)
                                                    && output.is_err()
                                                {
                                                    all_install_successful = false;
                                                }
                                                let mut response = message_tool_response.lock().await;
                                                *response =
                                                    response.clone().with_tool_response(request_id, output);
                                            }
                                            ToolStreamItem::Message(msg) => {
                                                yield AgentEvent::McpNotification((
                                                    request_id, msg,
                                                ));
                                            }
                                        }
                                    }

                                    if all_install_successful {
                                        tools_updated = true;
                                    }
                                }

                                let final_message_tool_resp = message_tool_response.lock().await.clone();
                                yield AgentEvent::Message(final_message_tool_resp.clone());

                                added_message = true;
                                messages_to_add.push(response);
                                messages_to_add.push(final_message_tool_resp);
                            }
                        }
                        Err(ProviderError::ContextLengthExceeded(_)) => {
                            yield AgentEvent::Message(Message::assistant().with_context_length_exceeded(
                                    "The context length of the model has been exceeded. Please start a new session and try again.",
                                ));
                            break;
                        }
                        Err(e) => {
                            error!("Error: {}", e);
                            yield AgentEvent::Message(Message::assistant().with_text(
                                    format!("Ran into this error: {e}.\n\nPlease retry if you think this is a transient or recoverable error.")
                                ));
                            break;
                        }
                    }
                }
                if tools_updated {
                    (tools, toolshim_tools, system_prompt) = self.prepare_tools_and_prompt().await?;
                }
                if !added_message {
                    if let Some(final_output_tool) = self.final_output_tool.lock().await.as_ref() {
                        if final_output_tool.final_output.is_none() {
                            tracing::warn!("Final output tool has not been called yet. Continuing agent loop.");
                            let message = Message::user().with_text(FINAL_OUTPUT_CONTINUATION_MESSAGE);
                            messages_to_add.push(message.clone());
                            yield AgentEvent::Message(message);
                            continue
                        } else {
                            let message = Message::assistant().with_text(final_output_tool.final_output.clone().unwrap());
                            messages_to_add.push(message.clone());
                            yield AgentEvent::Message(message);
                        }
                    }

                    match self.handle_retry_logic(&mut messages, &session, &initial_messages).await {
                        Ok(should_retry) => {
                            if should_retry {
                                info!("Retry logic triggered, restarting agent loop");
                                continue;
                            }
                        }
                        Err(e) => {
                            error!("Retry logic failed: {}", e);
                            yield AgentEvent::Message(Message::assistant().with_text(
                                format!("Retry logic encountered an error: {}", e)
                            ));
                        }
                    }
                    break;
                }

                messages.extend(messages_to_add);

                tokio::task::yield_now().await;
            }
        }))
    }

    fn determine_goose_mode(session: Option<&SessionConfig>, config: &Config) -> String {
        let mode = session.and_then(|s| s.execution_mode.as_deref());

        match mode {
            Some("foreground") => "chat".to_string(),
            Some("background") => "auto".to_string(),
            _ => config
                .get_param("GOOSE_MODE")
                .unwrap_or_else(|_| "auto".to_string()),
        }
    }

    /// Extend the system prompt with one line of additional instruction
    pub async fn extend_system_prompt(&self, instruction: String) {
        let mut prompt_manager = self.prompt_manager.lock().await;
        prompt_manager.add_system_prompt_extra(instruction);
    }

    pub async fn update_provider(&self, provider: Arc<dyn Provider>) -> Result<()> {
        let mut current_provider = self.provider.lock().await;
        *current_provider = Some(provider.clone());

        self.update_router_tool_selector(Some(provider), None)
            .await?;
        Ok(())
    }

    pub async fn update_router_tool_selector(
        &self,
        provider: Option<Arc<dyn Provider>>,
        reindex_all: Option<bool>,
    ) -> Result<()> {
        let provider = match provider {
            Some(p) => p,
            None => self.provider().await?,
        };

        // Delegate to ToolRouteManager
        self.tool_route_manager
            .update_router_tool_selector(provider, reindex_all, &self.extension_manager)
            .await
    }

    /// Override the system prompt with a custom template
    pub async fn override_system_prompt(&self, template: String) {
        let mut prompt_manager = self.prompt_manager.lock().await;
        prompt_manager.set_system_prompt_override(template);
    }

    pub async fn list_extension_prompts(&self) -> HashMap<String, Vec<Prompt>> {
        self.extension_manager
            .list_prompts(CancellationToken::default())
            .await
            .expect("Failed to list prompts")
    }

    pub async fn get_prompt(&self, name: &str, arguments: Value) -> Result<GetPromptResult> {
        // First find which extension has this prompt
        let prompts = self
            .extension_manager
            .list_prompts(CancellationToken::default())
            .await
            .map_err(|e| anyhow!("Failed to list prompts: {}", e))?;

        if let Some(extension) = prompts
            .iter()
            .find(|(_, prompt_list)| prompt_list.iter().any(|p| p.name == name))
            .map(|(extension, _)| extension)
        {
            return self
                .extension_manager
                .get_prompt(extension, name, arguments, CancellationToken::default())
                .await
                .map_err(|e| anyhow!("Failed to get prompt: {}", e));
        }

        Err(anyhow!("Prompt '{}' not found", name))
    }

    pub async fn get_plan_prompt(&self) -> Result<String> {
        let tools = self.extension_manager.get_prefixed_tools(None).await?;
        let tools_info = tools
            .into_iter()
            .map(|tool| {
                ToolInfo::new(
                    &tool.name,
                    tool.description
                        .as_ref()
                        .map(|d| d.as_ref())
                        .unwrap_or_default(),
                    get_parameter_names(&tool),
                    None,
                )
            })
            .collect();

        let plan_prompt = self.extension_manager.get_planning_prompt(tools_info).await;

        Ok(plan_prompt)
    }

    pub async fn handle_tool_result(&self, id: String, result: ToolResult<Vec<Content>>) {
        if let Err(e) = self.tool_result_tx.send((id, result)).await {
            error!("Failed to send tool result: {}", e);
        }
    }

<<<<<<< HEAD
    pub async fn create_recipe(&self, mut messages: Vec<Message>) -> Result<Recipe> {
        let extensions_info = self.extension_manager.get_extensions_info().await;
=======
    pub async fn create_recipe(&self, mut messages: Conversation) -> Result<Recipe> {
        let extension_manager = self.extension_manager.read().await;
        let extensions_info = extension_manager.get_extensions_info().await;
>>>>>>> 595ece79

        // Get model name from provider
        let provider = self.provider().await?;
        let model_config = provider.get_model_config();
        let model_name = &model_config.model_name;

        let prompt_manager = self.prompt_manager.lock().await;
        let system_prompt = prompt_manager.build_system_prompt(
            extensions_info,
            self.frontend_instructions.lock().await.clone(),
            self.extension_manager
                .suggest_disable_extensions_prompt()
                .await,
            Some(model_name),
            None,
        );

        let recipe_prompt = prompt_manager.get_recipe_prompt().await;
        let tools = self.extension_manager.get_prefixed_tools(None).await?;

        messages.push(Message::user().with_text(recipe_prompt));

        let (result, _usage) = self
            .provider
            .lock()
            .await
            .as_ref()
            .unwrap()
            .complete(&system_prompt, messages.messages(), &tools)
            .await?;

        let content = result.as_concat_text();

        // the response may be contained in ```json ```, strip that before parsing json
        let re = Regex::new(r"(?s)```[^\n]*\n(.*?)\n```").unwrap();
        let clean_content = re
            .captures(&content)
            .and_then(|caps| caps.get(1).map(|m| m.as_str()))
            .unwrap_or(&content)
            .trim()
            .to_string();

        // try to parse json response from the LLM
        let (instructions, activities) =
            if let Ok(json_content) = serde_json::from_str::<Value>(&clean_content) {
                let instructions = json_content
                    .get("instructions")
                    .ok_or_else(|| anyhow!("Missing 'instructions' in json response"))?
                    .as_str()
                    .ok_or_else(|| anyhow!("instructions' is not a string"))?
                    .to_string();

                let activities = json_content
                    .get("activities")
                    .ok_or_else(|| anyhow!("Missing 'activities' in json response"))?
                    .as_array()
                    .ok_or_else(|| anyhow!("'activities' is not an array'"))?
                    .iter()
                    .map(|act| {
                        act.as_str()
                            .map(|s| s.to_string())
                            .ok_or(anyhow!("'activities' array element is not a string"))
                    })
                    .collect::<Result<_, _>>()?;

                (instructions, activities)
            } else {
                // If we can't get valid JSON, try string parsing
                // Use split_once to get the content after "Instructions:".
                let after_instructions = content
                    .split_once("instructions:")
                    .map(|(_, rest)| rest)
                    .unwrap_or(&content);

                // Split once more to separate instructions from activities.
                let (instructions_part, activities_text) = after_instructions
                    .split_once("activities:")
                    .unwrap_or((after_instructions, ""));

                let instructions = instructions_part
                    .trim_end_matches(|c: char| c.is_whitespace() || c == '#')
                    .trim()
                    .to_string();
                let activities_text = activities_text.trim();

                // Regex to remove bullet markers or numbers with an optional dot.
                let bullet_re = Regex::new(r"^[•\-*\d]+\.?\s*").expect("Invalid regex");

                // Process each line in the activities section.
                let activities: Vec<String> = activities_text
                    .lines()
                    .map(|line| bullet_re.replace(line, "").to_string())
                    .map(|s| s.trim().to_string())
                    .filter(|line| !line.is_empty())
                    .collect();

                (instructions, activities)
            };

        let extensions = ExtensionConfigManager::get_all().unwrap_or_default();
        let extension_configs: Vec<_> = extensions
            .iter()
            .filter(|e| e.enabled)
            .map(|e| e.config.clone())
            .collect();

        let author = Author {
            contact: std::env::var("USER")
                .or_else(|_| std::env::var("USERNAME"))
                .ok(),
            metadata: None,
        };

        // Ideally we'd get the name of the provider we are using from the provider itself,
        // but it doesn't know and the plumbing looks complicated.
        let config = Config::global();
        let provider_name: String = config
            .get_param("GOOSE_PROVIDER")
            .expect("No provider configured. Run 'goose configure' first");

        let settings = Settings {
            goose_provider: Some(provider_name.clone()),
            goose_model: Some(model_name.clone()),
            temperature: Some(model_config.temperature.unwrap_or(0.0)),
        };

        let recipe = Recipe::builder()
            .title("Custom recipe from chat")
            .description("a custom recipe instance from this chat session")
            .instructions(instructions)
            .activities(activities)
            .extensions(extension_configs)
            .settings(settings)
            .author(author)
            .build()
            .expect("valid recipe");

        Ok(recipe)
    }
}

#[cfg(test)]
mod tests {
    use super::*;
    use crate::recipe::Response;

    #[tokio::test]
    async fn test_add_final_output_tool() -> Result<()> {
        let agent = Agent::new();

        let response = Response {
            json_schema: Some(serde_json::json!({
                "type": "object",
                "properties": {
                    "result": {"type": "string"}
                }
            })),
        };

        agent.add_final_output_tool(response).await;

        let tools = agent.list_tools(None).await;
        let final_output_tool = tools
            .iter()
            .find(|tool| tool.name == FINAL_OUTPUT_TOOL_NAME);

        assert!(
            final_output_tool.is_some(),
            "Final output tool should be present after adding"
        );

        let prompt_manager = agent.prompt_manager.lock().await;
        let system_prompt =
            prompt_manager.build_system_prompt(vec![], None, Value::Null, None, None);

        let final_output_tool_ref = agent.final_output_tool.lock().await;
        let final_output_tool_system_prompt =
            final_output_tool_ref.as_ref().unwrap().system_prompt();
        assert!(system_prompt.contains(&final_output_tool_system_prompt));
        Ok(())
    }
}<|MERGE_RESOLUTION|>--- conflicted
+++ resolved
@@ -1241,14 +1241,8 @@
         }
     }
 
-<<<<<<< HEAD
-    pub async fn create_recipe(&self, mut messages: Vec<Message>) -> Result<Recipe> {
+    pub async fn create_recipe(&self, mut messages: Conversation) -> Result<Recipe> {
         let extensions_info = self.extension_manager.get_extensions_info().await;
-=======
-    pub async fn create_recipe(&self, mut messages: Conversation) -> Result<Recipe> {
-        let extension_manager = self.extension_manager.read().await;
-        let extensions_info = extension_manager.get_extensions_info().await;
->>>>>>> 595ece79
 
         // Get model name from provider
         let provider = self.provider().await?;
