use mcp_core::content::TextContent;
use mcp_core::tool::Tool;
use mcp_core::{Content, ToolError};

use anyhow::{Context, Result};
use async_trait::async_trait;
use serde_json::Value;
use std::collections::HashMap;
use std::collections::VecDeque;
use std::env;
use std::sync::Arc;
use tokio::sync::RwLock;

use crate::agents::tool_vectordb::ToolVectorDB;
use crate::message::Message;
use crate::model::ModelConfig;
use crate::providers::{self, base::Provider};

#[derive(Debug, Clone, PartialEq)]
pub enum RouterToolSelectionStrategy {
    Vector,
    Llm,
}

#[async_trait]
pub trait RouterToolSelector: Send + Sync {
    async fn select_tools(&self, params: Value) -> Result<Vec<Content>, ToolError>;
    async fn index_tools(&self, tools: &[Tool], extension_name: &str) -> Result<(), ToolError>;
    async fn remove_tool(&self, tool_name: &str) -> Result<(), ToolError>;
    async fn record_tool_call(&self, tool_name: &str) -> Result<(), ToolError>;
    async fn get_recent_tool_calls(&self, limit: usize) -> Result<Vec<String>, ToolError>;
    fn selector_type(&self) -> RouterToolSelectionStrategy;
}

pub struct VectorToolSelector {
    vector_db: Arc<RwLock<ToolVectorDB>>,
    embedding_provider: Arc<dyn Provider>,
    recent_tool_calls: Arc<RwLock<VecDeque<String>>>,
}

impl VectorToolSelector {
    pub async fn new(provider: Arc<dyn Provider>, table_name: String) -> Result<Self> {
        let vector_db = ToolVectorDB::new(Some(table_name)).await?;

        let embedding_provider = if env::var("GOOSE_EMBEDDING_MODEL_PROVIDER").is_ok() {
            // If env var is set, create a new provider for embeddings
            // Get embedding model and provider from environment variables
            let embedding_model = env::var("GOOSE_EMBEDDING_MODEL")
                .unwrap_or_else(|_| "text-embedding-3-small".to_string());
            let embedding_provider_name =
                env::var("GOOSE_EMBEDDING_MODEL_PROVIDER").unwrap_or_else(|_| "openai".to_string());

            // Create the provider using the factory
            let model_config = ModelConfig::new(embedding_model);
            providers::create(&embedding_provider_name, model_config).context(format!(
                "Failed to create {} provider for embeddings. If using OpenAI, make sure OPENAI_API_KEY env var is set or that you have configured the OpenAI provider via Goose before.",
                embedding_provider_name
            ))?
        } else {
            // Otherwise fall back to using the same provider instance as used for base goose model
            provider.clone()
        };

        Ok(Self {
            vector_db: Arc::new(RwLock::new(vector_db)),
            embedding_provider,
            recent_tool_calls: Arc::new(RwLock::new(VecDeque::with_capacity(100))),
        })
    }
}

#[async_trait]
impl RouterToolSelector for VectorToolSelector {
    async fn select_tools(&self, params: Value) -> Result<Vec<Content>, ToolError> {
        let query = params
            .get("query")
            .and_then(|v| v.as_str())
            .ok_or_else(|| ToolError::InvalidParameters("Missing 'query' parameter".to_string()))?;

        let k = params.get("k").and_then(|v| v.as_u64()).unwrap_or(5) as usize;

        // Extract extension_name from params if present
        let extension_name = params.get("extension_name").and_then(|v| v.as_str());

        // Check if provider supports embeddings
        if !self.embedding_provider.supports_embeddings() {
            return Err(ToolError::ExecutionError(
                "Embedding provider does not support embeddings".to_string(),
            ));
        }

        let embeddings = self
            .embedding_provider
            .create_embeddings(vec![query.to_string()])
            .await
            .map_err(|e| {
                ToolError::ExecutionError(format!("Failed to generate query embedding: {}", e))
            })?;

        let query_embedding = embeddings
            .into_iter()
            .next()
            .ok_or_else(|| ToolError::ExecutionError("No embedding returned".to_string()))?;

        let vector_db = self.vector_db.read().await;
        let tools = vector_db
            .search_tools(query_embedding, k, extension_name)
            .await
            .map_err(|e| ToolError::ExecutionError(format!("Failed to search tools: {}", e)))?;

        let selected_tools: Vec<Content> = tools
            .into_iter()
            .map(|tool| {
                let text = format!(
                    "Tool: {}\nDescription: {}\nSchema: {}",
                    tool.tool_name, tool.description, tool.schema
                );
                Content::Text(TextContent {
                    text,
                    annotations: None,
                })
            })
            .collect();

        Ok(selected_tools)
    }

    async fn index_tools(&self, tools: &[Tool], extension_name: &str) -> Result<(), ToolError> {
        let texts_to_embed: Vec<String> = tools
            .iter()
            .map(|tool| {
                let schema_str = serde_json::to_string_pretty(&tool.input_schema)
                    .unwrap_or_else(|_| "{}".to_string());
                format!("{} {} {}", tool.name, tool.description, schema_str)
            })
            .collect();

        if !self.embedding_provider.supports_embeddings() {
            return Err(ToolError::ExecutionError(
                "Embedding provider does not support embeddings".to_string(),
            ));
        }

        let embeddings = self
            .embedding_provider
            .create_embeddings(texts_to_embed)
            .await
            .map_err(|e| {
                ToolError::ExecutionError(format!("Failed to generate tool embeddings: {}", e))
            })?;

        // Create tool records
        let tool_records: Vec<crate::agents::tool_vectordb::ToolRecord> = tools
            .iter()
            .zip(embeddings.into_iter())
            .map(|(tool, vector)| {
                let schema_str = serde_json::to_string_pretty(&tool.input_schema)
                    .unwrap_or_else(|_| "{}".to_string());
                crate::agents::tool_vectordb::ToolRecord {
                    tool_name: tool.name.clone(),
                    description: tool.description.clone(),
                    schema: schema_str,
                    vector,
                    extension_name: extension_name.to_string(),
                }
            })
            .collect();

        // Index all tools at once
        let vector_db = self.vector_db.read().await;
        vector_db
            .index_tools(tool_records)
            .await
            .map_err(|e| ToolError::ExecutionError(format!("Failed to index tools: {}", e)))?;

        Ok(())
    }

    async fn remove_tool(&self, tool_name: &str) -> Result<(), ToolError> {
        let vector_db = self.vector_db.read().await;
        vector_db.remove_tool(tool_name).await.map_err(|e| {
            ToolError::ExecutionError(format!("Failed to remove tool {}: {}", tool_name, e))
        })?;
        Ok(())
    }

    async fn record_tool_call(&self, tool_name: &str) -> Result<(), ToolError> {
        let mut recent_calls = self.recent_tool_calls.write().await;
        if recent_calls.len() >= 100 {
            recent_calls.pop_front();
        }
        recent_calls.push_back(tool_name.to_string());
        Ok(())
    }

    async fn get_recent_tool_calls(&self, limit: usize) -> Result<Vec<String>, ToolError> {
        let recent_calls = self.recent_tool_calls.read().await;
        Ok(recent_calls.iter().rev().take(limit).cloned().collect())
    }

    fn selector_type(&self) -> RouterToolSelectionStrategy {
        RouterToolSelectionStrategy::Vector
    }
}

pub struct LLMToolSelector {
    llm_provider: Arc<dyn Provider>,
    tool_strings: Arc<RwLock<HashMap<String, String>>>, // extension_name -> tool_string
    recent_tool_calls: Arc<RwLock<VecDeque<String>>>,
}

impl LLMToolSelector {
    pub async fn new(provider: Arc<dyn Provider>) -> Result<Self> {
        Ok(Self {
            llm_provider: provider.clone(),
            tool_strings: Arc::new(RwLock::new(HashMap::new())),
            recent_tool_calls: Arc::new(RwLock::new(VecDeque::with_capacity(100))),
        })
    }
}

#[async_trait]
impl RouterToolSelector for LLMToolSelector {
    async fn select_tools(&self, params: Value) -> Result<Vec<Content>, ToolError> {
        let query = params
            .get("query")
            .and_then(|v| v.as_str())
            .ok_or_else(|| ToolError::InvalidParameters("Missing 'query' parameter".to_string()))?;

        let extension_name = params
            .get("extension_name")
            .and_then(|v| v.as_str())
            .map(|s| s.to_string());

        // Get relevant tool strings based on extension_name
        let tool_strings = self.tool_strings.read().await;
        let relevant_tools = if let Some(ext) = &extension_name {
            tool_strings.get(ext).cloned()
        } else {
            // If no extension specified, use all tools
            Some(
                tool_strings
                    .values()
                    .cloned()
                    .collect::<Vec<String>>()
                    .join("\n"),
            )
        };

        if let Some(tools) = relevant_tools {
            // Use LLM to search through tools
            let prompt = format!(
                "Given the following tools:\n{}\n\nFind the most relevant tools for the query: {}\n\nReturn the tools in this exact format for each tool:\nTool: <tool_name>\nDescription: <tool_description>\nSchema: <tool_schema>",
                tools, query
            );
            let system_message = Message::user().with_text("You are a tool selection assistant. Your task is to find the most relevant tools based on the user's query.");
            let response = self
                .llm_provider
                .complete(&prompt, &[system_message], &[])
                .await
                .map_err(|e| ToolError::ExecutionError(format!("Failed to search tools: {}", e)))?;

            // Extract just the message content from the response
            let (message, _usage) = response;
            let text = message.content[0].as_text().unwrap_or_default();

            // Split the response into individual tool entries
            let tool_entries: Vec<Content> = text
                .split("\n\n")
                .filter(|entry| entry.trim().starts_with("Tool:"))
                .map(|entry| {
                    Content::Text(TextContent {
                        text: entry.trim().to_string(),
                        annotations: None,
                    })
                })
                .collect();

            Ok(tool_entries)
        } else {
            Ok(vec![])
        }
    }

<<<<<<< HEAD
    async fn index_tools(&self, tools: &[Tool]) -> Result<(), ToolError> {
=======
    async fn index_tools(&self, tools: &[Tool], _extension_name: &str) -> Result<(), ToolError> {
>>>>>>> af7918a7
        let mut tool_strings = self.tool_strings.write().await;

        for tool in tools {
            let tool_string = format!(
                "Tool: {}\nDescription: {}\nSchema: {}",
                tool.name,
                tool.description,
                serde_json::to_string_pretty(&tool.input_schema)
                    .unwrap_or_else(|_| "{}".to_string())
            );

            if let Some(extension_name) = tool.name.split("__").next() {
                let entry = tool_strings.entry(extension_name.to_string()).or_default();
                if !entry.is_empty() {
                    entry.push_str("\n\n");
                }
                entry.push_str(&tool_string);
            }
        }

        Ok(())
    }

    async fn remove_tool(&self, tool_name: &str) -> Result<(), ToolError> {
        let mut tool_strings = self.tool_strings.write().await;
        if let Some(extension_name) = tool_name.split("__").next() {
            tool_strings.remove(extension_name);
        }
        Ok(())
    }

    async fn record_tool_call(&self, tool_name: &str) -> Result<(), ToolError> {
        let mut recent_calls = self.recent_tool_calls.write().await;
        if recent_calls.len() >= 100 {
            recent_calls.pop_front();
        }
        recent_calls.push_back(tool_name.to_string());
        Ok(())
    }

    async fn get_recent_tool_calls(&self, limit: usize) -> Result<Vec<String>, ToolError> {
        let recent_calls = self.recent_tool_calls.read().await;
        Ok(recent_calls.iter().rev().take(limit).cloned().collect())
    }

    fn selector_type(&self) -> RouterToolSelectionStrategy {
        RouterToolSelectionStrategy::Llm
    }
}

// Helper function to create a boxed tool selector
pub async fn create_tool_selector(
    strategy: Option<RouterToolSelectionStrategy>,
    provider: Arc<dyn Provider>,
    table_name: Option<String>,
) -> Result<Box<dyn RouterToolSelector>> {
    match strategy {
        Some(RouterToolSelectionStrategy::Vector) => {
            let selector = VectorToolSelector::new(provider, table_name.unwrap()).await?;
            Ok(Box::new(selector))
        }
        Some(RouterToolSelectionStrategy::Llm) => {
            let selector = LLMToolSelector::new(provider).await?;
            Ok(Box::new(selector))
        }
        None => {
            let selector = LLMToolSelector::new(provider).await?;
            Ok(Box::new(selector))
        }
    }
}<|MERGE_RESOLUTION|>--- conflicted
+++ resolved
@@ -282,11 +282,7 @@
         }
     }
 
-<<<<<<< HEAD
-    async fn index_tools(&self, tools: &[Tool]) -> Result<(), ToolError> {
-=======
     async fn index_tools(&self, tools: &[Tool], _extension_name: &str) -> Result<(), ToolError> {
->>>>>>> af7918a7
         let mut tool_strings = self.tool_strings.write().await;
 
         for tool in tools {
