use std::collections::HashSet;
use std::fs;

use anyhow::Result;
use mcp_core::tool::{Tool, ToolAnnotations};
use serde_json::{json, Map, Value};

<<<<<<< HEAD
use crate::agents::subagent_execution_tool::task_types::Task;
=======
use crate::agents::sub_recipe_execution_tool::lib::{ExecutionMode, Task};
use crate::agents::sub_recipe_execution_tool::tasks_manager::TasksManager;
>>>>>>> 21b79ad2
use crate::recipe::{Recipe, RecipeParameter, RecipeParameterRequirement, SubRecipe};

use super::param_utils::prepare_command_params;

pub const SUB_RECIPE_TASK_TOOL_NAME_PREFIX: &str = "subrecipe__create_task";
pub const EXECUTION_MODE_PARALLEL: &str = "parallel";
pub const EXECUTION_MODE_SEQUENTIAL: &str = "sequential";

pub fn create_sub_recipe_task_tool(sub_recipe: &SubRecipe) -> Tool {
    let input_schema = get_input_schema(sub_recipe).unwrap();
    Tool::new(
        format!("{}_{}", SUB_RECIPE_TASK_TOOL_NAME_PREFIX, sub_recipe.name),
        format!(
            "Create one or more tasks to run the '{}' sub recipe. \
            Provide an array of parameter sets in the 'task_parameters' field:\n\
            - For a single task: provide an array with one parameter set\n\
            - For multiple tasks: provide an array with multiple parameter sets, each with different values\n\n\
            Each task will run the same sub recipe but with different parameter values. \
            This is useful when you need to execute the same sub recipe multiple times with varying inputs. \
<<<<<<< HEAD
            After creating the task list, pass it to the task executor to run all tasks.",
=======
            After creating the tasks and execution_mode is provided, pass them to the task executor to run these tasks",
>>>>>>> 21b79ad2
            sub_recipe.name
        ),
        input_schema,
        Some(ToolAnnotations {
            title: Some(format!("create multiple sub recipe tasks for {}", sub_recipe.name)),
            read_only_hint: false,
            destructive_hint: true,
            idempotent_hint: false,
            open_world_hint: true,
        }),
    )
}

fn extract_task_parameters(params: &Value) -> Vec<Value> {
    params
        .get("task_parameters")
        .and_then(|v| v.as_array())
        .cloned()
        .unwrap_or_default()
}

fn create_tasks_from_params(
    sub_recipe: &SubRecipe,
    command_params: &[std::collections::HashMap<String, String>],
) -> Vec<Task> {
<<<<<<< HEAD
    command_params
=======
    let tasks: Vec<Task> = command_params
>>>>>>> 21b79ad2
        .iter()
        .map(|task_command_param| {
            let payload = json!({
                "sub_recipe": {
                    "name": sub_recipe.name.clone(),
                    "command_parameters": task_command_param,
                    "recipe_path": sub_recipe.path.clone(),
<<<<<<< HEAD
=======
                    "sequential_when_repeated": sub_recipe.sequential_when_repeated
>>>>>>> 21b79ad2
                }
            });
            Task {
                id: uuid::Uuid::new_v4().to_string(),
                task_type: "sub_recipe".to_string(),
<<<<<<< HEAD
                timeout_in_seconds: sub_recipe.timeout_in_seconds,
                payload,
            }
        })
        .collect()
}

fn get_execution_mode(sub_recipe: &SubRecipe) -> &'static str {
    let is_parallel = sub_recipe
        .executions
        .as_ref()
        .map(|e| e.parallel)
        .unwrap_or(false);

    if is_parallel {
        EXECUTION_MODE_PARALLEL
    } else {
        EXECUTION_MODE_SEQUENTIAL
    }
}

fn create_task_execution_payload(tasks: Vec<Task>, execution_mode: &str) -> Value {
    json!({
        "tasks": tasks,
        "execution_mode": execution_mode
    })
}

pub async fn create_sub_recipe_task(sub_recipe: &SubRecipe, params: Value) -> Result<String> {
    let task_params_array = extract_task_parameters(&params);
    let command_params = prepare_command_params(sub_recipe, task_params_array.clone())?;
    let tasks = create_tasks_from_params(sub_recipe, &command_params);
    let execution_mode = get_execution_mode(sub_recipe);
    let task_execution_payload = create_task_execution_payload(tasks, execution_mode);

    let tasks_json = serde_json::to_string(&task_execution_payload)
        .map_err(|e| anyhow::anyhow!("Failed to serialize task list: {}", e))?;
=======
                payload,
            }
        })
        .collect();

    tasks
}

fn create_task_execution_payload(tasks: &[Task], sub_recipe: &SubRecipe) -> Value {
    let task_ids: Vec<String> = tasks.iter().map(|task| task.id.clone()).collect();
    json!({
        "task_ids": task_ids,
        "execution_mode": if sub_recipe.sequential_when_repeated { ExecutionMode::Sequential } else { ExecutionMode::Parallel },
    })
}

pub async fn create_sub_recipe_task(
    sub_recipe: &SubRecipe,
    params: Value,
    tasks_manager: &TasksManager,
) -> Result<String> {
    let task_params_array = extract_task_parameters(&params);
    let command_params = prepare_command_params(sub_recipe, task_params_array.clone())?;
    let tasks = create_tasks_from_params(sub_recipe, &command_params);
    let task_execution_payload = create_task_execution_payload(&tasks, sub_recipe);

    let tasks_json = serde_json::to_string(&task_execution_payload)
        .map_err(|e| anyhow::anyhow!("Failed to serialize task list: {}", e))?;
    tasks_manager.save_tasks(tasks.clone()).await;
>>>>>>> 21b79ad2
    Ok(tasks_json)
}

fn get_sub_recipe_parameter_definition(
    sub_recipe: &SubRecipe,
) -> Result<Option<Vec<RecipeParameter>>> {
    let content = fs::read_to_string(sub_recipe.path.clone())
        .map_err(|e| anyhow::anyhow!("Failed to read recipe file {}: {}", sub_recipe.path, e))?;
    let recipe = Recipe::from_content(&content)?;
    Ok(recipe.parameters)
}

fn get_params_with_values(sub_recipe: &SubRecipe) -> HashSet<String> {
    let mut sub_recipe_params_with_values = HashSet::<String>::new();
    if let Some(params_with_value) = &sub_recipe.values {
        for param_name in params_with_value.keys() {
            sub_recipe_params_with_values.insert(param_name.clone());
        }
    }
<<<<<<< HEAD
    if let Some(runs) = sub_recipe.executions.as_ref().and_then(|e| e.runs.as_ref()) {
        for run in runs {
            if let Some(params_with_value) = &run.values {
                for param_name in params_with_value.keys() {
                    sub_recipe_params_with_values.insert(param_name.clone());
                }
            }
        }
    }
=======
>>>>>>> 21b79ad2
    sub_recipe_params_with_values
}

fn create_input_schema(param_properties: Map<String, Value>, param_required: Vec<String>) -> Value {
    let mut properties = Map::new();
    if !param_properties.is_empty() {
        properties.insert(
            "task_parameters".to_string(),
            json!({
                "type": "array",
                "description": "Array of parameter sets for creating tasks. \
                    For a single task, provide an array with one element. \
                    For multiple tasks, provide an array with multiple elements, each with different parameter values. \
                    If there is no parameter set, provide an empty array.",
                "items": {
                    "type": "object",
                    "properties": param_properties,
                    "required": param_required
                },
            })
        );
    }
    json!({
        "type": "object",
        "properties": properties,
    })
}

fn get_input_schema(sub_recipe: &SubRecipe) -> Result<Value> {
    let sub_recipe_params_with_values = get_params_with_values(sub_recipe);

    let parameter_definition = get_sub_recipe_parameter_definition(sub_recipe)?;

    let mut param_properties = Map::new();
    let mut param_required = Vec::new();

    if let Some(parameters) = parameter_definition {
        for param in parameters {
            if sub_recipe_params_with_values.contains(&param.key.clone()) {
                continue;
            }
            param_properties.insert(
                param.key.clone(),
                json!({
                    "type": param.input_type.to_string(),
                    "description": param.description.clone(),
                }),
            );
            if !matches!(param.requirement, RecipeParameterRequirement::Optional) {
                param_required.push(param.key);
            }
        }
    }
    Ok(create_input_schema(param_properties, param_required))
}

#[cfg(test)]
mod tests;<|MERGE_RESOLUTION|>--- conflicted
+++ resolved
@@ -5,12 +5,8 @@
 use mcp_core::tool::{Tool, ToolAnnotations};
 use serde_json::{json, Map, Value};
 
-<<<<<<< HEAD
-use crate::agents::subagent_execution_tool::task_types::Task;
-=======
 use crate::agents::sub_recipe_execution_tool::lib::{ExecutionMode, Task};
 use crate::agents::sub_recipe_execution_tool::tasks_manager::TasksManager;
->>>>>>> 21b79ad2
 use crate::recipe::{Recipe, RecipeParameter, RecipeParameterRequirement, SubRecipe};
 
 use super::param_utils::prepare_command_params;
@@ -30,11 +26,7 @@
             - For multiple tasks: provide an array with multiple parameter sets, each with different values\n\n\
             Each task will run the same sub recipe but with different parameter values. \
             This is useful when you need to execute the same sub recipe multiple times with varying inputs. \
-<<<<<<< HEAD
-            After creating the task list, pass it to the task executor to run all tasks.",
-=======
             After creating the tasks and execution_mode is provided, pass them to the task executor to run these tasks",
->>>>>>> 21b79ad2
             sub_recipe.name
         ),
         input_schema,
@@ -60,11 +52,7 @@
     sub_recipe: &SubRecipe,
     command_params: &[std::collections::HashMap<String, String>],
 ) -> Vec<Task> {
-<<<<<<< HEAD
-    command_params
-=======
     let tasks: Vec<Task> = command_params
->>>>>>> 21b79ad2
         .iter()
         .map(|task_command_param| {
             let payload = json!({
@@ -72,54 +60,12 @@
                     "name": sub_recipe.name.clone(),
                     "command_parameters": task_command_param,
                     "recipe_path": sub_recipe.path.clone(),
-<<<<<<< HEAD
-=======
                     "sequential_when_repeated": sub_recipe.sequential_when_repeated
->>>>>>> 21b79ad2
                 }
             });
             Task {
                 id: uuid::Uuid::new_v4().to_string(),
                 task_type: "sub_recipe".to_string(),
-<<<<<<< HEAD
-                timeout_in_seconds: sub_recipe.timeout_in_seconds,
-                payload,
-            }
-        })
-        .collect()
-}
-
-fn get_execution_mode(sub_recipe: &SubRecipe) -> &'static str {
-    let is_parallel = sub_recipe
-        .executions
-        .as_ref()
-        .map(|e| e.parallel)
-        .unwrap_or(false);
-
-    if is_parallel {
-        EXECUTION_MODE_PARALLEL
-    } else {
-        EXECUTION_MODE_SEQUENTIAL
-    }
-}
-
-fn create_task_execution_payload(tasks: Vec<Task>, execution_mode: &str) -> Value {
-    json!({
-        "tasks": tasks,
-        "execution_mode": execution_mode
-    })
-}
-
-pub async fn create_sub_recipe_task(sub_recipe: &SubRecipe, params: Value) -> Result<String> {
-    let task_params_array = extract_task_parameters(&params);
-    let command_params = prepare_command_params(sub_recipe, task_params_array.clone())?;
-    let tasks = create_tasks_from_params(sub_recipe, &command_params);
-    let execution_mode = get_execution_mode(sub_recipe);
-    let task_execution_payload = create_task_execution_payload(tasks, execution_mode);
-
-    let tasks_json = serde_json::to_string(&task_execution_payload)
-        .map_err(|e| anyhow::anyhow!("Failed to serialize task list: {}", e))?;
-=======
                 payload,
             }
         })
@@ -149,7 +95,6 @@
     let tasks_json = serde_json::to_string(&task_execution_payload)
         .map_err(|e| anyhow::anyhow!("Failed to serialize task list: {}", e))?;
     tasks_manager.save_tasks(tasks.clone()).await;
->>>>>>> 21b79ad2
     Ok(tasks_json)
 }
 
@@ -169,18 +114,6 @@
             sub_recipe_params_with_values.insert(param_name.clone());
         }
     }
-<<<<<<< HEAD
-    if let Some(runs) = sub_recipe.executions.as_ref().and_then(|e| e.runs.as_ref()) {
-        for run in runs {
-            if let Some(params_with_value) = &run.values {
-                for param_name in params_with_value.keys() {
-                    sub_recipe_params_with_values.insert(param_name.clone());
-                }
-            }
-        }
-    }
-=======
->>>>>>> 21b79ad2
     sub_recipe_params_with_values
 }
 
