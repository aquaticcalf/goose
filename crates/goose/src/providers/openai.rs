use anyhow::Result;
use async_stream::try_stream;
use async_trait::async_trait;
use futures::TryStreamExt;
use reqwest::{Client, Response};
use serde_json::{json, Value};
use std::collections::HashMap;
<<<<<<< HEAD
use std::io;
use std::time::Duration;
use tokio::pin;
use tokio_stream::StreamExt;
use tokio_util::codec::{FramedRead, LinesCodec};
use tokio_util::io::StreamReader;
=======
use std::sync::Arc;
>>>>>>> fdeb9a98

use super::base::{ConfigKey, ModelInfo, Provider, ProviderMetadata, ProviderUsage, Usage};
use super::embedding::{EmbeddingCapable, EmbeddingRequest, EmbeddingResponse};
use super::errors::ProviderError;
use super::formats::openai::{create_request, get_usage, response_to_message};
use super::provider_common::{
    build_endpoint_url, create_provider_client, get_shared_client, retry_with_backoff, AuthType,
    HeaderBuilder, ProviderConfigBuilder, RetryConfig,
};
use super::utils::{emit_debug_trace, get_model, handle_response_openai_compat, ImageFormat};
use crate::message::Message;
use crate::model::ModelConfig;
use crate::providers::base::MessageStream;
use crate::providers::formats::openai::response_to_streaming_message;
use crate::providers::utils::handle_status_openai_compat;
use mcp_core::tool::Tool;

pub const OPEN_AI_DEFAULT_MODEL: &str = "gpt-4o";
pub const OPEN_AI_KNOWN_MODELS: &[&str] = &[
    "gpt-4o",
    "gpt-4o-mini",
    "gpt-4-turbo",
    "gpt-3.5-turbo",
    "o1",
    "o3",
    "o4-mini",
];

pub const OPEN_AI_DOC_URL: &str = "https://platform.openai.com/docs/models";

#[derive(Debug, serde::Serialize)]
pub struct OpenAiProvider {
    #[serde(skip)]
    client: Arc<Client>,
    host: String,
    base_path: String,
    api_key: String,
    organization: Option<String>,
    project: Option<String>,
    model: ModelConfig,
    custom_headers: Option<HashMap<String, String>>,
    #[serde(skip)]
    retry_config: RetryConfig,
}

impl Default for OpenAiProvider {
    fn default() -> Self {
        let model = ModelConfig::new(OpenAiProvider::metadata().default_model);
        OpenAiProvider::from_env(model).expect("Failed to initialize OpenAI provider")
    }
}

impl OpenAiProvider {
    pub fn from_env(model: ModelConfig) -> Result<Self> {
        let config = crate::config::Config::global();
        let config_builder = ProviderConfigBuilder::new(config, "OPENAI");

        let api_key = config_builder.get_api_key()?;
        let host = config_builder.get_host("https://api.openai.com");
        let base_path = config_builder
            .get_param("BASE_PATH", Some("v1/chat/completions"))
            .unwrap_or_else(|| "v1/chat/completions".to_string());
        let organization = config_builder.get_param("ORGANIZATION", None);
        let project = config_builder.get_param("PROJECT", None);

        let custom_headers: Option<HashMap<String, String>> = config
            .get_secret("OPENAI_CUSTOM_HEADERS")
            .or_else(|_| config.get_param("OPENAI_CUSTOM_HEADERS"))
            .ok()
            .map(parse_custom_headers);

        // Check for custom timeout configuration
        let timeout_secs = config_builder
            .get_param("TIMEOUT", None)
            .and_then(|s| s.parse::<u64>().ok());

        // Use provider-specific client if timeout is configured, otherwise use shared client
        let client = if timeout_secs.is_some() {
            create_provider_client(timeout_secs)?
        } else {
            get_shared_client()
        };

        // Configure retry settings
        let retry_config = RetryConfig::default();

        Ok(Self {
            client,
            host,
            base_path,
            api_key,
            organization,
            project,
            model,
            custom_headers,
            retry_config,
        })
    }

    async fn post(&self, payload: Value) -> Result<Value, ProviderError> {
        let url = build_endpoint_url(&self.host, &self.base_path)?;

        // Build headers using the new HeaderBuilder
        let mut header_builder = HeaderBuilder::new(self.api_key.clone(), AuthType::Bearer);

        // Add organization header if present
        if let Some(org) = &self.organization {
            header_builder =
                header_builder.add_custom_header("OpenAI-Organization".to_string(), org.clone());
        }

        // Add project header if present
        if let Some(project) = &self.project {
            header_builder =
                header_builder.add_custom_header("OpenAI-Project".to_string(), project.clone());
        }

        // Add custom headers if present
        if let Some(custom_headers) = &self.custom_headers {
            for (key, value) in custom_headers {
                header_builder = header_builder.add_custom_header(key.clone(), value.clone());
            }
        }

<<<<<<< HEAD
        request
    }

    async fn post(&self, payload: Value) -> Result<Response, ProviderError> {
        let base_url = url::Url::parse(&self.host)
            .map_err(|e| ProviderError::RequestFailed(format!("Invalid base URL: {e}")))?;
        let url = base_url.join(&self.base_path).map_err(|e| {
            ProviderError::RequestFailed(format!("Failed to construct endpoint URL: {e}"))
        })?;

        let request = self
            .client
            .post(url)
            .header("Authorization", format!("Bearer {}", self.api_key));

        let request = self.add_headers(request);

        Ok(request.json(&payload).send().await?)
=======
        let headers = header_builder.build();

        // Use retry logic for resilience
        retry_with_backoff(&self.retry_config, || async {
            let response = self
                .client
                .post(url.clone())
                .headers(headers.clone())
                .json(&payload)
                .send()
                .await?;

            handle_response_openai_compat(response).await
        })
        .await
>>>>>>> fdeb9a98
    }
}

#[async_trait]
impl Provider for OpenAiProvider {
    fn metadata() -> ProviderMetadata {
        ProviderMetadata::with_models(
            "openai",
            "OpenAI",
            "GPT-4 and other OpenAI models, including OpenAI compatible ones",
            OPEN_AI_DEFAULT_MODEL,
            vec![
                ModelInfo::new("gpt-4o", 128000),
                ModelInfo::new("gpt-4o-mini", 128000),
                ModelInfo::new("gpt-4-turbo", 128000),
                ModelInfo::new("gpt-3.5-turbo", 16385),
                ModelInfo::new("o1", 200000),
                ModelInfo::new("o3", 200000),
                ModelInfo::new("o4-mini", 128000),
            ],
            OPEN_AI_DOC_URL,
            vec![
                ConfigKey::new("OPENAI_API_KEY", true, true, None),
                ConfigKey::new("OPENAI_HOST", true, false, Some("https://api.openai.com")),
                ConfigKey::new("OPENAI_BASE_PATH", true, false, Some("v1/chat/completions")),
                ConfigKey::new("OPENAI_ORGANIZATION", false, false, None),
                ConfigKey::new("OPENAI_PROJECT", false, false, None),
                ConfigKey::new("OPENAI_CUSTOM_HEADERS", false, true, None),
                ConfigKey::new("OPENAI_TIMEOUT", false, false, Some("600")),
            ],
        )
    }

    fn get_model_config(&self) -> ModelConfig {
        self.model.clone()
    }

    #[tracing::instrument(
        skip(self, system, messages, tools),
        fields(model_config, input, output, input_tokens, output_tokens, total_tokens)
    )]
    async fn complete(
        &self,
        system: &str,
        messages: &[Message],
        tools: &[Tool],
    ) -> Result<(Message, ProviderUsage), ProviderError> {
        let payload = create_request(&self.model, system, messages, tools, &ImageFormat::OpenAi)?;

        // Make request
        let response = handle_response_openai_compat(self.post(payload.clone()).await?).await?;

        // Parse response
        let message = response_to_message(response.clone())?;
        let usage = response.get("usage").map(get_usage).unwrap_or_else(|| {
            tracing::debug!("Failed to get usage data");
            Usage::default()
        });
        let model = get_model(&response);
        emit_debug_trace(&self.model, &payload, &response, &usage);
        Ok((message, ProviderUsage::new(model, usage)))
    }

    /// Fetch supported models from OpenAI; returns Err on any failure, Ok(None) if no data
    async fn fetch_supported_models_async(&self) -> Result<Option<Vec<String>>, ProviderError> {
        // List available models via OpenAI API
        let url = build_endpoint_url(&self.host, "v1/models")?;

        // Build headers using the same pattern as post method
        let mut header_builder = HeaderBuilder::new(self.api_key.clone(), AuthType::Bearer);

        if let Some(org) = &self.organization {
            header_builder =
                header_builder.add_custom_header("OpenAI-Organization".to_string(), org.clone());
        }

        if let Some(project) = &self.project {
            header_builder =
                header_builder.add_custom_header("OpenAI-Project".to_string(), project.clone());
        }

        if let Some(custom_headers) = &self.custom_headers {
            for (key, value) in custom_headers {
                header_builder = header_builder.add_custom_header(key.clone(), value.clone());
            }
        }

        let headers = header_builder.build();
        let response = self.client.get(url).headers(headers).send().await?;
        let json: serde_json::Value = response.json().await?;
        if let Some(err_obj) = json.get("error") {
            let msg = err_obj
                .get("message")
                .and_then(|v| v.as_str())
                .unwrap_or("unknown error");
            return Err(ProviderError::Authentication(msg.to_string()));
        }
        let data = json.get("data").and_then(|v| v.as_array()).ok_or_else(|| {
            ProviderError::UsageError("Missing data field in JSON response".into())
        })?;
        let mut models: Vec<String> = data
            .iter()
            .filter_map(|m| m.get("id").and_then(|v| v.as_str()).map(str::to_string))
            .collect();
        models.sort();
        Ok(Some(models))
    }

    fn supports_embeddings(&self) -> bool {
        true
    }

    async fn create_embeddings(&self, texts: Vec<String>) -> Result<Vec<Vec<f32>>, ProviderError> {
        EmbeddingCapable::create_embeddings(self, texts)
            .await
            .map_err(|e| ProviderError::ExecutionError(e.to_string()))
    }

    fn supports_streaming(&self) -> bool {
        true
    }

    async fn stream(
        &self,
        system: &str,
        messages: &[Message],
        tools: &[Tool],
    ) -> Result<MessageStream, ProviderError> {
        let mut payload =
            create_request(&self.model, system, messages, tools, &ImageFormat::OpenAi)?;
        payload["stream"] = serde_json::Value::Bool(true);
        payload["stream_options"] = json!({
            "include_usage": true,
        });

        let response = handle_status_openai_compat(self.post(payload.clone()).await?).await?;

        let stream = response.bytes_stream().map_err(io::Error::other);

        let model_config = self.model.clone();
        // Wrap in a line decoder and yield lines inside the stream
        Ok(Box::pin(try_stream! {
            let stream_reader = StreamReader::new(stream);
            let framed = FramedRead::new(stream_reader, LinesCodec::new()).map_err(anyhow::Error::from);

            let message_stream = response_to_streaming_message(framed);
            pin!(message_stream);
            while let Some(message) = message_stream.next().await {
                let (message, usage) = message.map_err(|e| ProviderError::RequestFailed(format!("Stream decode error: {}", e)))?;
                super::utils::emit_debug_trace(&model_config, &payload, &message, &usage.as_ref().map(|f| f.usage).unwrap_or_default());
                yield (message, usage);
            }
        }))
    }
}

fn parse_custom_headers(s: String) -> HashMap<String, String> {
    s.split(',')
        .filter_map(|header| {
            let mut parts = header.splitn(2, '=');
            let key = parts.next().map(|s| s.trim().to_string())?;
            let value = parts.next().map(|s| s.trim().to_string())?;
            Some((key, value))
        })
        .collect()
}

#[async_trait]
impl EmbeddingCapable for OpenAiProvider {
    async fn create_embeddings(&self, texts: Vec<String>) -> Result<Vec<Vec<f32>>> {
        if texts.is_empty() {
            return Ok(vec![]);
        }

        // Get embedding model from env var or use default
        let embedding_model = std::env::var("GOOSE_EMBEDDING_MODEL")
            .unwrap_or_else(|_| "text-embedding-3-small".to_string());

        let request = EmbeddingRequest {
            input: texts,
            model: embedding_model,
        };

        // Construct embeddings endpoint URL
        let url = build_endpoint_url(&self.host, "v1/embeddings")
            .map_err(|e| anyhow::anyhow!("Failed to build embeddings URL: {e}"))?;

        // Build headers using the same pattern
        let mut header_builder = HeaderBuilder::new(self.api_key.clone(), AuthType::Bearer);

        if let Some(org) = &self.organization {
            header_builder =
                header_builder.add_custom_header("OpenAI-Organization".to_string(), org.clone());
        }

        if let Some(project) = &self.project {
            header_builder =
                header_builder.add_custom_header("OpenAI-Project".to_string(), project.clone());
        }

        if let Some(custom_headers) = &self.custom_headers {
            for (key, value) in custom_headers {
                header_builder = header_builder.add_custom_header(key.clone(), value.clone());
            }
        }

        let headers = header_builder.build();
        let response = self
            .client
            .post(url)
            .headers(headers)
            .json(&request)
            .send()
            .await
            .map_err(|e| anyhow::anyhow!("Failed to send embedding request: {e}"))?;

        if !response.status().is_success() {
            let error_text = response.text().await.unwrap_or_default();
            return Err(anyhow::anyhow!("Embedding API error: {}", error_text));
        }

        let embedding_response: EmbeddingResponse = response
            .json()
            .await
            .map_err(|e| anyhow::anyhow!("Failed to parse embedding response: {e}"))?;

        Ok(embedding_response
            .data
            .into_iter()
            .map(|d| d.embedding)
            .collect())
    }
}<|MERGE_RESOLUTION|>--- conflicted
+++ resolved
@@ -5,16 +5,13 @@
 use reqwest::{Client, Response};
 use serde_json::{json, Value};
 use std::collections::HashMap;
-<<<<<<< HEAD
 use std::io;
+use std::sync::Arc;
 use std::time::Duration;
 use tokio::pin;
 use tokio_stream::StreamExt;
 use tokio_util::codec::{FramedRead, LinesCodec};
 use tokio_util::io::StreamReader;
-=======
-use std::sync::Arc;
->>>>>>> fdeb9a98
 
 use super::base::{ConfigKey, ModelInfo, Provider, ProviderMetadata, ProviderUsage, Usage};
 use super::embedding::{EmbeddingCapable, EmbeddingRequest, EmbeddingResponse};
@@ -139,26 +136,6 @@
             }
         }
 
-<<<<<<< HEAD
-        request
-    }
-
-    async fn post(&self, payload: Value) -> Result<Response, ProviderError> {
-        let base_url = url::Url::parse(&self.host)
-            .map_err(|e| ProviderError::RequestFailed(format!("Invalid base URL: {e}")))?;
-        let url = base_url.join(&self.base_path).map_err(|e| {
-            ProviderError::RequestFailed(format!("Failed to construct endpoint URL: {e}"))
-        })?;
-
-        let request = self
-            .client
-            .post(url)
-            .header("Authorization", format!("Bearer {}", self.api_key));
-
-        let request = self.add_headers(request);
-
-        Ok(request.json(&payload).send().await?)
-=======
         let headers = header_builder.build();
 
         // Use retry logic for resilience
@@ -174,7 +151,42 @@
             handle_response_openai_compat(response).await
         })
         .await
->>>>>>> fdeb9a98
+    }
+
+    async fn post_raw(&self, payload: Value) -> Result<Response, ProviderError> {
+        let url = build_endpoint_url(&self.host, &self.base_path)?;
+
+        // Build headers using the new HeaderBuilder
+        let mut header_builder = HeaderBuilder::new(self.api_key.clone(), AuthType::Bearer);
+
+        // Add organization header if present
+        if let Some(org) = &self.organization {
+            header_builder =
+                header_builder.add_custom_header("OpenAI-Organization".to_string(), org.clone());
+        }
+
+        // Add project header if present
+        if let Some(project) = &self.project {
+            header_builder =
+                header_builder.add_custom_header("OpenAI-Project".to_string(), project.clone());
+        }
+
+        // Add custom headers if present
+        if let Some(custom_headers) = &self.custom_headers {
+            for (key, value) in custom_headers {
+                header_builder = header_builder.add_custom_header(key.clone(), value.clone());
+            }
+        }
+
+        let headers = header_builder.build();
+
+        Ok(self
+            .client
+            .post(url)
+            .headers(headers)
+            .json(&payload)
+            .send()
+            .await?)
     }
 }
 
@@ -310,7 +322,7 @@
             "include_usage": true,
         });
 
-        let response = handle_status_openai_compat(self.post(payload.clone()).await?).await?;
+        let response = self.post_raw(payload.clone()).await?;
 
         let stream = response.bytes_stream().map_err(io::Error::other);
 
