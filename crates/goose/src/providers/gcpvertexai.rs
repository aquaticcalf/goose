--- conflicted
+++ resolved
@@ -27,26 +27,13 @@
 
 /// Base URL for GCP Vertex AI documentation
 const GCP_VERTEX_AI_DOC_URL: &str = "https://cloud.google.com/vertex-ai";
-<<<<<<< HEAD
-/// Default timeout for API requests in seconds
-const DEFAULT_TIMEOUT_SECS: u64 = 600;
-/// Default initial interval for retry (in milliseconds)
-const DEFAULT_INITIAL_RETRY_INTERVAL_MS: u64 = 5000;
-/// Default maximum number of retries
-const DEFAULT_MAX_RETRIES: usize = 6;
-/// Default retry backoff multiplier
-const DEFAULT_BACKOFF_MULTIPLIER: f64 = 2.0;
-/// Default maximum interval for retry (in milliseconds)
-const DEFAULT_MAX_RETRY_INTERVAL_MS: u64 = 320_000;
-/// Status code for Anthropic's API overloaded error (529)
-static STATUS_API_OVERLOADED: Lazy<StatusCode> =
-    Lazy::new(|| StatusCode::from_u16(529).expect("Valid status code 529 for API_OVERLOADED"));
-=======
 // GCP Vertex AI specific retry settings
 const GCP_MAX_RETRIES: u32 = 6;
 const GCP_INITIAL_RETRY_INTERVAL_MS: u64 = 5000;
 const GCP_MAX_RETRY_INTERVAL_MS: u64 = 320_000;
->>>>>>> fdeb9a98
+/// Status code for Anthropic's API overloaded error (529)
+static STATUS_API_OVERLOADED: Lazy<StatusCode> =
+    Lazy::new(|| StatusCode::from_u16(529).expect("Valid status code 529 for API_OVERLOADED"));
 
 /// Represents errors specific to GCP Vertex AI operations.
 #[derive(Debug, thiserror::Error)]
@@ -59,73 +46,6 @@
     #[error("Authentication error: {0}")]
     AuthError(String),
 }
-
-<<<<<<< HEAD
-/// Retry configuration for handling rate limit errors
-#[derive(Debug, Clone)]
-struct RetryConfig {
-    /// Maximum number of retry attempts for 429 errors
-    max_rate_limit_retries: usize,
-    /// Maximum number of retry attempts for 529 errors
-    max_overloaded_retries: usize,
-    /// Initial interval between retries in milliseconds
-    initial_interval_ms: u64,
-    /// Multiplier for backoff (exponential)
-    backoff_multiplier: f64,
-    /// Maximum interval between retries in milliseconds
-    max_interval_ms: u64,
-}
-
-impl Default for RetryConfig {
-    fn default() -> Self {
-        Self {
-            max_rate_limit_retries: DEFAULT_MAX_RETRIES,
-            max_overloaded_retries: DEFAULT_MAX_RETRIES,
-            initial_interval_ms: DEFAULT_INITIAL_RETRY_INTERVAL_MS,
-            backoff_multiplier: DEFAULT_BACKOFF_MULTIPLIER,
-            max_interval_ms: DEFAULT_MAX_RETRY_INTERVAL_MS,
-        }
-    }
-}
-
-impl RetryConfig {
-    /// Calculate the delay for a specific retry attempt (with jitter)
-    fn delay_for_attempt(&self, attempt: usize) -> Duration {
-        if attempt == 0 {
-            return Duration::from_millis(0);
-        }
-
-        // Calculate exponential backoff
-        let exponent = (attempt - 1) as u32;
-        let base_delay_ms = (self.initial_interval_ms as f64
-            * self.backoff_multiplier.powi(exponent as i32)) as u64;
-
-        // Apply max limit
-        let capped_delay_ms = std::cmp::min(base_delay_ms, self.max_interval_ms);
-
-        // Add jitter (+/-20% randomness) to avoid thundering herd problem
-        let jitter_factor = 0.8 + (rand::random::<f64>() * 0.4); // Between 0.8 and 1.2
-        let jittered_delay_ms = (capped_delay_ms as f64 * jitter_factor) as u64;
-
-        Duration::from_millis(jittered_delay_ms)
-    }
-
-    /// Get max retries for a specific error type
-    #[allow(dead_code)] // Used in tests
-    fn max_retries_for_status(&self, status: StatusCode) -> usize {
-        if status == StatusCode::TOO_MANY_REQUESTS {
-            self.max_rate_limit_retries
-        } else if status == *STATUS_API_OVERLOADED {
-            self.max_overloaded_retries
-        } else {
-            // Default to rate limit retries for any other status code
-            self.max_rate_limit_retries
-        }
-    }
-}
-
-=======
->>>>>>> fdeb9a98
 /// Provider implementation for Google Cloud Platform's Vertex AI service.
 ///
 /// This provider enables interaction with various AI models hosted on GCP Vertex AI,
@@ -217,66 +137,6 @@
         })
     }
 
-<<<<<<< HEAD
-    /// Loads retry configuration from environment variables or uses defaults.
-    fn load_retry_config(config: &crate::config::Config) -> RetryConfig {
-        // Load max retries for 429 rate limit errors
-        let max_rate_limit_retries = config
-            .get_param("GCP_MAX_RATE_LIMIT_RETRIES")
-            .ok()
-            .and_then(|v: String| v.parse::<usize>().ok())
-            .or_else(|| {
-                // Fall back to generic GCP_MAX_RETRIES if specific one isn't set
-                config
-                    .get_param("GCP_MAX_RETRIES")
-                    .ok()
-                    .and_then(|v: String| v.parse::<usize>().ok())
-            })
-            .unwrap_or(DEFAULT_MAX_RETRIES);
-
-        // Load max retries for 529 API overloaded errors
-        let max_overloaded_retries = config
-            .get_param("GCP_MAX_OVERLOADED_RETRIES")
-            .ok()
-            .and_then(|v: String| v.parse::<usize>().ok())
-            .or_else(|| {
-                // Fall back to generic GCP_MAX_RETRIES if specific one isn't set
-                config
-                    .get_param("GCP_MAX_RETRIES")
-                    .ok()
-                    .and_then(|v: String| v.parse::<usize>().ok())
-            })
-            .unwrap_or(DEFAULT_MAX_RETRIES);
-
-        let initial_interval_ms = config
-            .get_param("GCP_INITIAL_RETRY_INTERVAL_MS")
-            .ok()
-            .and_then(|v: String| v.parse::<u64>().ok())
-            .unwrap_or(DEFAULT_INITIAL_RETRY_INTERVAL_MS);
-
-        let backoff_multiplier = config
-            .get_param("GCP_BACKOFF_MULTIPLIER")
-            .ok()
-            .and_then(|v: String| v.parse::<f64>().ok())
-            .unwrap_or(DEFAULT_BACKOFF_MULTIPLIER);
-
-        let max_interval_ms = config
-            .get_param("GCP_MAX_RETRY_INTERVAL_MS")
-            .ok()
-            .and_then(|v: String| v.parse::<u64>().ok())
-            .unwrap_or(DEFAULT_MAX_RETRY_INTERVAL_MS);
-
-        RetryConfig {
-            max_rate_limit_retries,
-            max_overloaded_retries,
-            initial_interval_ms,
-            backoff_multiplier,
-            max_interval_ms,
-        }
-    }
-
-=======
->>>>>>> fdeb9a98
     /// Determines the appropriate GCP location for model deployment.
     ///
     /// Location is determined in the following order:
@@ -358,16 +218,7 @@
             .build_request_url(context.provider(), location)
             .map_err(|e| ProviderError::RequestFailed(e.to_string()))?;
 
-<<<<<<< HEAD
-        // Initialize separate counters for different error types
-        let mut rate_limit_attempts = 0;
-        let mut overloaded_attempts = 0;
-        let mut last_error = None;
-
-        loop {
-=======
         retry_with_backoff(&self.retry_config, || async {
->>>>>>> fdeb9a98
             // Get a fresh auth token for each attempt
             let auth_header = self
                 .get_auth_header()
@@ -386,132 +237,27 @@
 
             let status = response.status();
 
-<<<<<<< HEAD
-            // Handle 429 Too Many Requests and 529 API Overloaded errors
-            match status {
-                status if status == StatusCode::TOO_MANY_REQUESTS => {
-                    rate_limit_attempts += 1;
-
-                    if rate_limit_attempts > self.retry_config.max_rate_limit_retries {
-                        let error_msg = format!(
-                            "Exceeded maximum retry attempts ({}) for rate limiting (429) errors",
-                            self.retry_config.max_rate_limit_retries
-                        );
-                        tracing::error!("{}", error_msg);
-                        return Err(
-                            last_error.unwrap_or(ProviderError::RateLimitExceeded(error_msg))
-                        );
-                    }
-
-                    // Try to parse response for more detailed error info
+            // Handle rate limits specially for GCP and 529 status
+            if status == StatusCode::TOO_MANY_REQUESTS || status == *STATUS_API_OVERLOADED {
+                // Try to parse response for more detailed error info
+                let response_text = response.text().await.unwrap_or_default();
+                
+                if status == StatusCode::TOO_MANY_REQUESTS {
                     let cite_gcp_vertex_429 =
                         "See https://cloud.google.com/vertex-ai/generative-ai/docs/error-code-429";
-                    let response_text = response.text().await.unwrap_or_default();
-
-                    let error_message =
-                        if response_text.contains("Exceeded the Provisioned Throughput") {
-                            // Handle 429 rate limit due to throughput limits
-                            format!("Exceeded the Provisioned Throughput: {cite_gcp_vertex_429}")
-                        } else {
-                            // Handle generic 429 rate limit
-                            format!("Pay-as-you-go resource exhausted: {cite_gcp_vertex_429}")
-                        };
-
-                    tracing::warn!(
-                        "Rate limit exceeded error (429) (attempt {}/{}): {}. Retrying after backoff...",
-                        rate_limit_attempts,
-                        self.retry_config.max_rate_limit_retries,
-                        error_message
-                    );
-
-                    // Store the error in case we need to return it after max retries
-                    last_error = Some(ProviderError::RateLimitExceeded(error_message));
-
-                    // Calculate and apply the backoff delay
-                    let delay = self.retry_config.delay_for_attempt(rate_limit_attempts);
-                    tracing::info!("Backing off for {:?} before retry (rate limit 429)", delay);
-                    sleep(delay).await;
-                }
-                status if status == *STATUS_API_OVERLOADED => {
-                    overloaded_attempts += 1;
-
-                    if overloaded_attempts > self.retry_config.max_overloaded_retries {
-                        let error_msg = format!(
-                            "Exceeded maximum retry attempts ({}) for API overloaded (529) errors",
-                            self.retry_config.max_overloaded_retries
-                        );
-                        tracing::error!("{}", error_msg);
-                        return Err(
-                            last_error.unwrap_or(ProviderError::RateLimitExceeded(error_msg))
-                        );
-                    }
-
-                    // Handle 529 Overloaded error (https://docs.anthropic.com/en/api/errors)
+                    let quota_error = if response_text.contains("Exceeded the Provisioned Throughput") {
+                        format!("Exceeded the Provisioned Throughput: {cite_gcp_vertex_429}.")
+                    } else {
+                        format!("Pay-as-you-go resource exhausted: {cite_gcp_vertex_429}.")
+                    };
+                    return Err(ProviderError::RateLimitExceeded(quota_error));
+                } else {
+                    // Handle 529 Overloaded error
                     let error_message =
                         "Vertex AI Provider API is temporarily overloaded. This is similar to a rate limit \
-                        error but indicates backend processing capacity issues."
-                            .to_string();
-
-                    tracing::warn!(
-                        "API overloaded error (529) (attempt {}/{}): {}. Retrying after backoff...",
-                        overloaded_attempts,
-                        self.retry_config.max_overloaded_retries,
-                        error_message
-                    );
-
-                    // Store the error in case we need to return it after max retries
-                    last_error = Some(ProviderError::RateLimitExceeded(error_message));
-
-                    // Calculate and apply the backoff delay
-                    let delay = self.retry_config.delay_for_attempt(overloaded_attempts);
-                    tracing::info!(
-                        "Backing off for {:?} before retry (API overloaded 529)",
-                        delay
-                    );
-                    sleep(delay).await;
+                        error but indicates backend processing capacity issues.".to_string();
+                    return Err(ProviderError::RateLimitExceeded(error_message));
                 }
-                // For any other status codes, process normally
-                _ => {
-                    let response_json = response.json::<Value>().await.map_err(|e| {
-                        ProviderError::RequestFailed(format!("Failed to parse response: {e}"))
-                    })?;
-
-                    return match status {
-                        StatusCode::OK => Ok(response_json),
-                        StatusCode::UNAUTHORIZED | StatusCode::FORBIDDEN => {
-                            tracing::debug!(
-                                "Authentication failed. Status: {status}, Payload: {payload:?}"
-                            );
-                            Err(ProviderError::Authentication(format!(
-                                "Authentication failed: {response_json:?}"
-                            )))
-                        }
-                        _ => {
-                            tracing::debug!(
-                                "Request failed. Status: {status}, Response: {response_json:?}"
-                            );
-                            Err(ProviderError::RequestFailed(format!(
-                                "Request failed with status {status}: {response_json:?}"
-                            )))
-                        }
-                    };
-                }
-            }
-        }
-=======
-            // Handle rate limits specially for GCP
-            if status == StatusCode::TOO_MANY_REQUESTS {
-                // Try to parse response for more detailed error info
-                let cite_gcp_vertex_429 =
-                    "See https://cloud.google.com/vertex-ai/generative-ai/docs/error-code-429";
-                let response_text = response.text().await.unwrap_or_default();
-                let quota_error = if response_text.contains("Exceeded the Provisioned Throughput") {
-                    format!("Exceeded the Provisioned Throughput: {cite_gcp_vertex_429}.")
-                } else {
-                    format!("Pay-as-you-go resource exhausted: {cite_gcp_vertex_429}.")
-                };
-
-                return Err(ProviderError::RateLimitExceeded(quota_error));
             }
 
             let response_json = response.json::<Value>().await.map_err(|e| {
@@ -539,7 +285,6 @@
             }
         })
         .await
->>>>>>> fdeb9a98
     }
 
     /// Makes an authenticated POST request to the Vertex AI API with fallback for invalid locations.
@@ -630,13 +375,13 @@
                     "GCP_MAX_RATE_LIMIT_RETRIES",
                     false,
                     false,
-                    Some(&DEFAULT_MAX_RETRIES.to_string()),
+                    Some(&GCP_MAX_RETRIES.to_string()),
                 ),
                 ConfigKey::new(
                     "GCP_MAX_OVERLOADED_RETRIES",
                     false,
                     false,
-                    Some(&DEFAULT_MAX_RETRIES.to_string()),
+                    Some(&GCP_MAX_RETRIES.to_string()),
                 ),
                 ConfigKey::new(
                     "GCP_MAX_RETRIES",
@@ -704,74 +449,6 @@
     use reqwest::StatusCode;
 
     #[test]
-<<<<<<< HEAD
-    fn test_retry_config_delay_calculation() {
-        let config = RetryConfig {
-            max_rate_limit_retries: 5,
-            max_overloaded_retries: 5,
-            initial_interval_ms: 1000,
-            backoff_multiplier: 2.0,
-            max_interval_ms: 32000,
-        };
-
-        // First attempt has no delay
-        let delay0 = config.delay_for_attempt(0);
-        assert_eq!(delay0.as_millis(), 0);
-
-        // First retry should be around initial_interval with jitter
-        let delay1 = config.delay_for_attempt(1);
-        assert!(delay1.as_millis() >= 800 && delay1.as_millis() <= 1200);
-
-        // Second retry should be around initial_interval * multiplier^1 with jitter
-        let delay2 = config.delay_for_attempt(2);
-        assert!(delay2.as_millis() >= 1600 && delay2.as_millis() <= 2400);
-
-        // Check that max interval is respected
-        let delay10 = config.delay_for_attempt(10);
-        assert!(delay10.as_millis() <= 38400); // max_interval_ms * 1.2 (max jitter)
-    }
-
-    #[test]
-    fn test_max_retries_for_status() {
-        let config = RetryConfig {
-            max_rate_limit_retries: 5,
-            max_overloaded_retries: 10,
-            initial_interval_ms: 1000,
-            backoff_multiplier: 2.0,
-            max_interval_ms: 32000,
-        };
-
-        // Check that we get the right max retries for each error type
-        assert_eq!(
-            config.max_retries_for_status(StatusCode::TOO_MANY_REQUESTS),
-            5
-        );
-        assert_eq!(config.max_retries_for_status(*STATUS_API_OVERLOADED), 10);
-
-        // For any other status code, we should get the rate limit retries
-        assert_eq!(config.max_retries_for_status(StatusCode::BAD_REQUEST), 5);
-    }
-
-    #[test]
-    fn test_status_overloaded_code() {
-        // Test that we correctly handle the 529 status code
-
-        // Verify the custom status code is created correctly
-        assert_eq!(STATUS_API_OVERLOADED.as_u16(), 529);
-
-        // This is not a standard HTTP status code, so it's classified as server error
-        assert!(STATUS_API_OVERLOADED.is_server_error());
-
-        // Should be different from TOO_MANY_REQUESTS (429)
-        assert_ne!(*STATUS_API_OVERLOADED, StatusCode::TOO_MANY_REQUESTS);
-
-        // Should be different from SERVICE_UNAVAILABLE (503)
-        assert_ne!(*STATUS_API_OVERLOADED, StatusCode::SERVICE_UNAVAILABLE);
-    }
-
-    #[test]
-=======
->>>>>>> fdeb9a98
     fn test_model_provider_conversion() {
         assert_eq!(ModelProvider::Anthropic.as_str(), "anthropic");
         assert_eq!(ModelProvider::Google.as_str(), "google");
@@ -815,13 +492,8 @@
             .collect();
         assert!(model_names.contains(&"claude-3-5-sonnet-v2@20241022".to_string()));
         assert!(model_names.contains(&"gemini-1.5-pro-002".to_string()));
-<<<<<<< HEAD
         assert!(model_names.contains(&"gemini-2.5-pro".to_string()));
-        // Should contain the original 2 config keys plus 6 new retry-related ones
-        assert_eq!(metadata.config_keys.len(), 8);
-=======
-        // Should contain the original 2 config keys plus 3 new retry-related ones
-        assert_eq!(metadata.config_keys.len(), 5);
->>>>>>> fdeb9a98
+        // Should contain the original 2 config keys plus 5 new retry-related ones
+        assert_eq!(metadata.config_keys.len(), 7);
     }
 }