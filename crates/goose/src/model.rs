--- conflicted
+++ resolved
@@ -104,39 +104,10 @@
 
     /// Get model-specific context limit based on model name
     fn get_model_specific_limit(model_name: &str) -> Option<usize> {
-<<<<<<< HEAD
-        // Implement some sensible defaults
-        match model_name {
-            // OpenAI models, https://platform.openai.com/docs/models#models-overview
-            name if name.contains("gpt-4o") => Some(128_000),
-            name if name.contains("gpt-4-turbo") => Some(128_000),
-            name if name.contains("o1-mini") || name.contains("o1-preview") => Some(128_000),
-            name if name.contains("o1") => Some(200_000),
-            name if name.contains("o3-mini") => Some(200_000),
-            name if name.contains("gpt-4.1")
-                || name.contains("gpt-4-1")
-                || name.contains("gpt-41") =>
-            {
-                Some(1_000_000)
-            }
-
-            // Anthropic models, https://docs.anthropic.com/en/docs/about-claude/models
-            name if name.contains("claude-3") => Some(200_000),
-
-            // Google models, https://ai.google/get-started/our-models/
-            name if name.contains("gemini-2.5") => Some(1_000_000),
-            name if name.contains("gemini-2-5") => Some(1_000_000),
-
-            // Meta Llama models, https://github.com/meta-llama/llama-models/tree/main?tab=readme-ov-file#llama-models-1
-            name if name.contains("llama3.2") => Some(128_000),
-            name if name.contains("llama3.3") => Some(128_000),
-            _ => None,
-=======
         for (pattern, &limit) in MODEL_SPECIFIC_LIMITS.iter() {
             if model_name.contains(pattern) {
                 return Some(limit);
             }
->>>>>>> e3171533
         }
         None
     }
