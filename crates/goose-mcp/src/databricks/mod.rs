use anyhow::Result;
use async_trait::async_trait;
use reqwest::{Client, StatusCode};
use serde::{Deserialize, Serialize};
use serde_json::{json, Value};
use std::{future::Future, pin::Pin, time::Duration};
use tokio::time::sleep;
use url::Url;

mod oauth;

use mcp_core::{
    content::Content,
    handler::{PromptError, ResourceError, ToolError},
    protocol::ServerCapabilities,
    resource::Resource,
    role::Role,
    tool::Tool,
};
use mcp_server::router::{CapabilitiesBuilder, Router};

const DEFAULT_CLIENT_ID: &str = "databricks-cli";
const DEFAULT_REDIRECT_URL: &str = "http://localhost:8020";
const DEFAULT_SCOPES: &[&str] = &["all-apis"];

#[derive(Debug, Clone, Serialize, Deserialize)]
pub enum DatabricksAuth {
    Token(String),
    OAuth {
        host: String,
        client_id: String,
        redirect_url: String,
        scopes: Vec<String>,
    },
}

impl DatabricksAuth {
    pub fn oauth(host: String) -> Self {
        Self::OAuth {
            host,
            client_id: DEFAULT_CLIENT_ID.to_string(),
            redirect_url: DEFAULT_REDIRECT_URL.to_string(),
            scopes: DEFAULT_SCOPES.iter().map(|s| s.to_string()).collect(),
        }
    }

    pub fn token(token: String) -> Self {
        Self::Token(token)
    }
}

/// DatabricksRouter provides MCP tools for interacting with Databricks SQL endpoints
pub struct DatabricksRouter {
    tools: Vec<Tool>,
    client: Client,
    host: String,
    warehouse_id: String,
    auth: DatabricksAuth,
}

impl Default for DatabricksRouter {
    fn default() -> Self {
        Self::new()
    }
}

impl DatabricksRouter {
    pub fn new() -> Self {
        // Increase HTTP client timeout to 20 minutes (1200 seconds) to handle long-running queries
        let client = Client::builder()
            .timeout(Duration::from_secs(1200))
            .build()
            .expect("Failed to create HTTP client");

        // Load configuration from environment
        let host =
            std::env::var("DATABRICKS_HOST").expect("DATABRICKS_HOST environment variable not set");
        let warehouse_id = std::env::var("DATABRICKS_SQL_WAREHOUSE_ID")
            .expect("DATABRICKS_SQL_WAREHOUSE_ID environment variable not set");

        // Try token first, fall back to OAuth if not present
        let auth = if let Ok(token) = std::env::var("DATABRICKS_TOKEN") {
            DatabricksAuth::token(token)
        } else {
            DatabricksAuth::oauth(host.clone())
        };

        // Define the SQL query tool
        let query_tool = Tool::new(
            "sql_query".to_string(),
            "Execute a SQL query against a Databricks SQL warehouse".to_string(),
            json!({
                "type": "object",
                "required": ["statement"],
                "properties": {
                    "statement": {
                        "type": "string",
                        "description": "SQL query to execute"
                    },
                    "catalog": {
                        "type": "string",
                        "description": "Optional: Databricks catalog to use"
                    },
                    "schema": {
                        "type": "string",
                        "description": "Optional: Database schema to use"
                    },
                    "parameters": {
                        "type": "array",
                        "description": "Optional: Query parameters",
                        "items": {
                            "type": "object",
                            "required": ["name", "value", "type"],
                            "properties": {
                                "name": {"type": "string"},
                                "value": {"type": "string"},
                                "type": {"type": "string"}
                            }
                        }
                    }
                }
            }),
        );

        Self {
            tools: vec![query_tool],
            client,
            host,
            warehouse_id,
            auth,
        }
    }

    async fn ensure_auth_header(&self) -> Result<String, ToolError> {
        match &self.auth {
            DatabricksAuth::Token(token) => Ok(format!("Bearer {}", token)),
            DatabricksAuth::OAuth {
                host,
                client_id,
                redirect_url,
                scopes,
            } => oauth::get_oauth_token(host, client_id, redirect_url, scopes)
                .await
                .map(|token| format!("Bearer {}", token))
                .map_err(|e| {
                    ToolError::ExecutionError(format!("OAuth authentication failed: {}", e))
                }),
        }
    }

    async fn execute_query(&self, params: Value) -> Result<Vec<Content>, ToolError> {
        let base_url = Url::parse(&self.host)
            .map_err(|e| ToolError::ExecutionError(format!("Invalid base URL: {}", e)))?;
        let url = base_url
            .join("api/2.0/sql/statements/")
            .map_err(|e| ToolError::ExecutionError(format!("Failed to construct URL: {}", e)))?;

        // Extract statement and check if it's valid
        let statement = params
            .get("statement")
            .and_then(|v| v.as_str())
            .ok_or_else(|| ToolError::ExecutionError("SQL statement is required".to_string()))?;

        if statement.trim().is_empty() {
            return Err(ToolError::ExecutionError("SQL statement cannot be empty".to_string()));
        }

        // Create payload with more flexible timeout settings
        let mut payload = json!({
            "warehouse_id": self.warehouse_id,
            "statement": statement,
            // Databricks SQL API has specific timeout formats, remove explicit timeout
            // to use default behavior which is more reliable
        });

        // Add optional parameters if provided
        if let Some(catalog) = params.get("catalog").and_then(|v| v.as_str()) {
            payload
                .as_object_mut()
                .unwrap()
                .insert("catalog".to_string(), json!(catalog));
        }
        if let Some(schema) = params.get("schema").and_then(|v| v.as_str()) {
            payload
                .as_object_mut()
                .unwrap()
                .insert("schema".to_string(), json!(schema));
        }
        if let Some(parameters) = params.get("parameters") {
            payload
                .as_object_mut()
                .unwrap()
                .insert("parameters".to_string(), parameters.clone());
        }

        
        // Get auth header
        let auth_header = self.ensure_auth_header().await?;
        
        // Submit the query
        let response = self
            .client
            .post(url.clone())
            .header("Authorization", auth_header.clone())
            .json(&payload)
            .send()
            .await
            .map_err(|e| ToolError::ExecutionError(format!("Request failed: {}", e)))?;

        match response.status() {
            StatusCode::OK => {
                let mut result = response.json::<Value>().await.map_err(|e| {
                    ToolError::ExecutionError(format!("Failed to parse response: {}", e))
                })?;
                
                // Extract statement ID for asynchronous queries
                let statement_id = match result.get("statement_id").and_then(|id| id.as_str()) {
                    Some(id) => Some(id.to_string()),
                    None => None
                };

                // Maximum number of polling attempts (90 attempts × 2 seconds = 180 seconds max)
                // Databricks SQL warehouses can take time to spin up if they were in standby mode
                let max_polling_attempts = 90; 
                let mut polling_attempts = 0;
                
                // Add an initial delay to allow the warehouse to warm up if needed
                sleep(Duration::from_secs(3)).await;
                
                // Check query status and keep polling if necessary
                let mut is_running = true;
                while is_running && polling_attempts < max_polling_attempts {
                    // Check the status of the query
                    let status = result
                        .get("status")
                        .and_then(|s| s.get("state"))
                        .and_then(|s| s.as_str())
                        .unwrap_or("UNKNOWN");
                    
                    match status {
                        "SUCCEEDED" | "FINISHED" | "CLOSED" => {
                            is_running = false;
                        },
                        "PENDING" | "RUNNING" | "QUEUED" | "WAITING" => {
                            // Query is still running, wait and poll again
                            polling_attempts += 1;
                            
                            // Exponential backoff: Wait longer for later attempts (2-15 seconds)
                            let wait_time = std::cmp::min(2 + (polling_attempts / 10), 15);
                            sleep(Duration::from_secs(wait_time)).await;
                            
                            // Need to poll for results using statement ID
                            if let Some(ref id) = statement_id {
                                let poll_url = base_url
                                    .join(&format!("api/2.0/sql/statements/{}", id))
                                    .map_err(|e| ToolError::ExecutionError(format!("Invalid poll URL: {}", e)))?;
                                
                                let poll_response = self
                                    .client
                                    .get(poll_url)
                                    .header("Authorization", auth_header.clone())
                                    .send()
                                    .await
                                    .map_err(|e| ToolError::ExecutionError(
                                        format!("Failed to poll query status: {}", e)
                                    ))?;
                                
                                if poll_response.status() == StatusCode::OK {
                                    result = poll_response.json::<Value>().await.map_err(|e| {
                                        ToolError::ExecutionError(format!("Failed to parse poll response: {}", e))
                                    })?;
                                } else {
                                    return Err(ToolError::ExecutionError(
                                        format!("Poll request failed with status: {}", poll_response.status())
                                    ));
                                }
                            } else {
                                return Err(ToolError::ExecutionError(
                                    "Query is running but no statement ID was provided for polling".to_string()
                                ));
                            }
                        },
                        "FAILED" | "CANCELED" => {
                            // Query failed or was canceled
                            let error_message = result
                                .get("status")
                                .and_then(|s| s.get("error"))
                                .and_then(|e| e.get("message"))
                                .and_then(|m| m.as_str())
                                .unwrap_or("Unknown error");
                            
                            return Err(ToolError::ExecutionError(format!(
                                "Query failed with status {}: {}", 
                                status, error_message
                            )));
                        },
                        _ => {
                            // Unknown status
                            return Err(ToolError::ExecutionError(format!(
                                "Query has unknown status: {}", 
                                status
                            )));
                        }
                    }
                }
                
                if polling_attempts >= max_polling_attempts {
                    return Err(ToolError::ExecutionError(
                        "The Databricks SQL query timed out. This could be because:\n\
                        1. The query is complex and needs more time to complete\n\
                        2. The SQL warehouse is starting up from a standby state\n\
                        3. There are connection issues with the Databricks service\n\n\
                        Please try again with a simpler query or after ensuring the SQL warehouse is in a running state.".to_string()
                    ));
                }

                // Now handle chunked results (if query was successful)
                // Check if we need to poll for result chunks
                while let Some(chunk_link) = result
                    .get("result")
                    .and_then(|r| r.get("next_chunk_internal_link"))
                    .and_then(|l| l.as_str())
                {
                    
                    // Wait a bit before fetching next chunk
                    sleep(Duration::from_millis(500)).await;

                    let chunk_url = base_url.join(chunk_link).map_err(|e| {
                        ToolError::ExecutionError(format!("Invalid chunk URL: {}", e))
                    })?;

                    let chunk_response = self
                        .client
                        .get(chunk_url)
                        .header("Authorization", auth_header.clone())
                        .send()
                        .await
                        .map_err(|e| {
                            ToolError::ExecutionError(format!("Failed to get chunk: {}", e))
                        })?;

                    result = chunk_response.json::<Value>().await.map_err(|e| {
                        ToolError::ExecutionError(format!("Failed to parse chunk: {}", e))
                    })?;
                }

                // Check for empty results
                let has_data = result.get("result")
                    .and_then(|r| r.get("data_array"))
                    .is_some();
                
                if !has_data {
                    // Check if we have a schema but no data (empty result set)
                    let has_schema = result.get("result")
                        .and_then(|r| r.get("schema"))
                        .is_some();
                    
                }

                // Format the results nicely
                let formatted = serde_json::to_string_pretty(&result).map_err(|e| {
                    ToolError::ExecutionError(format!("Failed to format results: {}", e))
                })?;

                // Create a more user-friendly format for the results
                let user_friendly = self.format_friendly_output(&result)?;

                Ok(vec![
                    // Raw JSON for the assistant
                    Content::text(formatted).with_audience(vec![Role::Assistant]),
                    // Formatted results for the user
                    Content::text(user_friendly)
                        .with_audience(vec![Role::User])
                        .with_priority(0.0),
                ])
            }
            StatusCode::UNAUTHORIZED | StatusCode::FORBIDDEN => Err(ToolError::ExecutionError(
                "Authentication failed. Please check your Databricks token.".to_string(),
            )),
            _ => {
                let error = response
                    .text()
                    .await
                    .unwrap_or_else(|_| "Unknown error".to_string());
                Err(ToolError::ExecutionError(format!(
                    "Query failed: {}",
                    error
                )))
            }
        }
    }
    
    fn format_friendly_output(&self, result: &Value) -> Result<String, ToolError> {
        // First, check if we have a valid result structure
        let result_obj = match result.get("result") {
            Some(r) => r,
            None => return Ok(format!("No result data available\n{}", serde_json::to_string_pretty(result).unwrap_or_default())),
        };
        
        // Get the schema for column names
        let schema = match result_obj.get("schema") {
            Some(s) => s,
            None => return Ok(format!("No schema available in result\n{}", serde_json::to_string_pretty(result_obj).unwrap_or_default())),
        };
        
        // Extract column names from schema
        let columns = match schema.get("columns") {
            Some(c) if c.is_array() => c.as_array().unwrap(),
            _ => return Ok(format!("Invalid or missing columns in schema\n{}", serde_json::to_string_pretty(schema).unwrap_or_default())),
        };
        
        let column_names: Vec<String> = columns.iter()
            .filter_map(|col| col.get("name").and_then(|n| n.as_str()).map(|s| s.to_string()))
            .collect();
        
        if column_names.is_empty() {
            return Ok(format!("Could not extract column names from schema\n{}", serde_json::to_string_pretty(schema).unwrap_or_default()));
        }
        
        // Get the data rows
        let data_array = match result_obj.get("data_array") {
            Some(d) if d.is_array() => d.as_array().unwrap(),
            _ => return Ok(format!("No data rows available in result\nColumns: {}\n", column_names.join(", "))),
        };
        
        if data_array.is_empty() {
            return Ok(format!("Query returned 0 rows\nColumns: {}", column_names.join(", ")));
        }
        
        // Build the table header
        let mut output = String::new();
        output.push_str(&format!("Query returned {} rows\n\n", data_array.len()));
        
        // Add column headers
        output.push_str(&column_names.join(" | "));
        output.push_str("\n");
        output.push_str(&column_names.iter().map(|_| "---------").collect::<Vec<_>>().join("|"));
        output.push_str("\n");
        
        // Add data rows
        for row in data_array.iter().take(100) { // Limit to 100 rows for display
            if let Some(row_array) = row.as_array() {
                let row_values: Vec<String> = row_array.iter()
                    .map(|v| match v {
                        Value::Null => "NULL".to_string(),
                        Value::Bool(b) => b.to_string(),
                        Value::Number(n) => n.to_string(),
                        Value::String(s) => s.clone(),
                        _ => serde_json::to_string(v).unwrap_or_default(),
                    })
                    .collect();
                output.push_str(&row_values.join(" | "));
                output.push_str("\n");
            }
        }
        
        // If there are more than 100 rows, indicate that we're truncating
        if data_array.len() > 100 {
            output.push_str(&format!("\n[Output truncated. Showing 100 of {} rows]", data_array.len()));
        }
        
        Ok(output)
    }
}

#[async_trait]
impl Router for DatabricksRouter {
    fn name(&self) -> String {
        "databricks".to_string()
    }

    fn instructions(&self) -> String {
        String::from("The Databricks extension provides tools for interacting with Databricks SQL warehouses.\n\
        You can execute SQL queries and retrieve results using the sql_query tool.")
    }

    fn capabilities(&self) -> ServerCapabilities {
        CapabilitiesBuilder::new()
            .with_tools(true)
            .with_prompts(false)
            .build()
    }

    fn list_tools(&self) -> Vec<Tool> {
        self.tools.clone()
    }

    fn call_tool(
        &self,
        tool_name: &str,
        arguments: Value,
    ) -> Pin<Box<dyn Future<Output = Result<Vec<Content>, ToolError>> + Send + 'static>> {
        let this = self.clone();
        let tool_name = tool_name.to_string();
        Box::pin(async move {
            match tool_name.as_str() {
                "sql_query" => this.execute_query(arguments).await,
                _ => Err(ToolError::NotFound(format!("Tool {} not found", tool_name))),
            }
        })
    }

    fn list_resources(&self) -> Vec<Resource> {
        Vec::new()
    }

    fn read_resource(
        &self,
        _uri: &str,
    ) -> Pin<Box<dyn Future<Output = Result<String, ResourceError>> + Send + 'static>> {
        Box::pin(async move { Ok("".to_string()) })
    }

    fn list_prompts(&self) -> Vec<mcp_core::prompt::Prompt> {
        Vec::new()
    }

    fn get_prompt(
        &self,
        _prompt_name: &str,
    ) -> Pin<Box<dyn Future<Output = Result<String, PromptError>> + Send + 'static>> {
<<<<<<< HEAD
        Box::pin(async move { Err(PromptError::NotFound("No prompts available".to_string())) })
=======
        Box::pin(async move { 
            Err(PromptError::NotFound("No prompts available".to_string())) 
        })
>>>>>>> 2bffcd99
    }
}

impl Clone for DatabricksRouter {
    fn clone(&self) -> Self {
        Self {
            tools: self.tools.clone(),
            client: self.client.clone(),
            host: self.host.clone(),
            warehouse_id: self.warehouse_id.clone(),
            auth: self.auth.clone(),
        }
    }
}<|MERGE_RESOLUTION|>--- conflicted
+++ resolved
@@ -519,13 +519,9 @@
         &self,
         _prompt_name: &str,
     ) -> Pin<Box<dyn Future<Output = Result<String, PromptError>> + Send + 'static>> {
-<<<<<<< HEAD
-        Box::pin(async move { Err(PromptError::NotFound("No prompts available".to_string())) })
-=======
         Box::pin(async move { 
             Err(PromptError::NotFound("No prompts available".to_string())) 
         })
->>>>>>> 2bffcd99
     }
 }
 
