mod builder;
mod completion;
mod export;
mod input;
mod output;
mod prompt;
mod task_execution_display;
mod thinking;

use crate::session::task_execution_display::{
    format_task_execution_notification, TASK_EXECUTION_NOTIFICATION_TYPE,
};
use goose::conversation::Conversation;
use std::io::Write;

pub use self::export::message_to_markdown;
pub use builder::{build_session, SessionBuilderConfig, SessionSettings};
use console::Color;
use goose::agents::AgentEvent;
use goose::permission::permission_confirmation::PrincipalType;
use goose::permission::Permission;
use goose::permission::PermissionConfirmation;
use goose::providers::base::Provider;
pub use goose::session::Identifier;
use goose::utils::safe_truncate;

use anyhow::{Context, Result};
use completion::GooseCompleter;
use etcetera::{choose_app_strategy, AppStrategy};
use goose::agents::extension::{Envs, ExtensionConfig};
use goose::agents::types::RetryConfig;
use goose::agents::{Agent, SessionConfig};
use goose::config::Config;
use goose::providers::pricing::initialize_pricing_cache;
use goose::session;
use input::InputResult;
use mcp_core::handler::ToolError;
use rmcp::model::PromptMessage;
use rmcp::model::ServerNotification;

use goose::conversation::message::{Message, MessageContent};
use rand::{distributions::Alphanumeric, Rng};
use rustyline::EditMode;
use serde_json::Value;
use std::collections::HashMap;
use std::path::PathBuf;
use std::sync::Arc;
use std::time::Instant;
use tokio;
use tokio_util::sync::CancellationToken;

pub enum RunMode {
    Normal,
    Plan,
}

pub struct Session {
    agent: Agent,
    messages: Conversation,
    session_file: Option<PathBuf>,
    // Cache for completion data - using std::sync for thread safety without async
    completion_cache: Arc<std::sync::RwLock<CompletionCache>>,
    debug: bool, // New field for debug mode
    run_mode: RunMode,
    scheduled_job_id: Option<String>, // ID of the scheduled job that triggered this session
    max_turns: Option<u32>,
    edit_mode: Option<EditMode>,
    retry_config: Option<RetryConfig>,
}

// Cache structure for completion data
struct CompletionCache {
    prompts: HashMap<String, Vec<String>>,
    prompt_info: HashMap<String, output::PromptInfo>,
    last_updated: Instant,
}

impl CompletionCache {
    fn new() -> Self {
        Self {
            prompts: HashMap::new(),
            prompt_info: HashMap::new(),
            last_updated: Instant::now(),
        }
    }
}

pub enum PlannerResponseType {
    Plan,
    ClarifyingQuestions,
}

/// Decide if the planner's reponse is a plan or a clarifying question
///
/// This function is called after the planner has generated a response
/// to the user's message. The response is either a plan or a clarifying
/// question.
pub async fn classify_planner_response(
    message_text: String,
    provider: Arc<dyn Provider>,
) -> Result<PlannerResponseType> {
    let prompt = format!("The text below is the output from an AI model which can either provide a plan or list of clarifying questions. Based on the text below, decide if the output is a \"plan\" or \"clarifying questions\".\n---\n{message_text}");

    // Generate the description
    let message = Message::user().with_text(&prompt);
    let (result, _usage) = provider
        .complete(
            "Reply only with the classification label: \"plan\" or \"clarifying questions\"",
            &[message],
            &[],
        )
        .await?;

    // println!("classify_planner_response: {result:?}\n"); // TODO: remove

    let predicted = result.as_concat_text();
    if predicted.to_lowercase().contains("plan") {
        Ok(PlannerResponseType::Plan)
    } else {
        Ok(PlannerResponseType::ClarifyingQuestions)
    }
}

impl Session {
    pub fn new(
        agent: Agent,
        session_file: Option<PathBuf>,
        debug: bool,
        scheduled_job_id: Option<String>,
        max_turns: Option<u32>,
        edit_mode: Option<EditMode>,
        retry_config: Option<RetryConfig>,
    ) -> Self {
        let messages = if let Some(session_file) = &session_file {
            session::read_messages(session_file).unwrap_or_else(|e| {
                eprintln!("Warning: Failed to load message history: {}", e);
                Conversation::new_unvalidated(Vec::new())
            })
        } else {
            // Don't try to read messages if we're not saving sessions
            Conversation::new_unvalidated(Vec::new())
        };

        Session {
            agent,
            messages,
            session_file,
            completion_cache: Arc::new(std::sync::RwLock::new(CompletionCache::new())),
            debug,
            run_mode: RunMode::Normal,
            scheduled_job_id,
            max_turns,
            edit_mode,
            retry_config,
        }
    }

    /// Helper function to summarize context messages
    async fn summarize_context_messages(
        messages: &mut Conversation,
        agent: &Agent,
        message_suffix: &str,
    ) -> Result<()> {
        // Summarize messages to fit within context length
<<<<<<< HEAD
        let (summarized_messages, _, _) = agent.summarize_context(messages).await?;
=======
        let (summarized_messages, _) = agent.summarize_context(messages.messages()).await?;
>>>>>>> 5eb01004
        let msg = format!("Context maxed out\n{}\n{}", "-".repeat(50), message_suffix);
        output::render_text(&msg, Some(Color::Yellow), true);
        *messages = summarized_messages;

        Ok(())
    }

    /// Add a stdio extension to the session
    ///
    /// # Arguments
    /// * `extension_command` - Full command string including environment variables
    ///   Format: "ENV1=val1 ENV2=val2 command args..."
    pub async fn add_extension(&mut self, extension_command: String) -> Result<()> {
        let mut parts: Vec<&str> = extension_command.split_whitespace().collect();
        let mut envs = HashMap::new();

        // Parse environment variables (format: KEY=value)
        while let Some(part) = parts.first() {
            if !part.contains('=') {
                break;
            }
            let env_part = parts.remove(0);
            let (key, value) = env_part.split_once('=').unwrap();
            envs.insert(key.to_string(), value.to_string());
        }

        if parts.is_empty() {
            return Err(anyhow::anyhow!("No command provided in extension string"));
        }

        let cmd = parts.remove(0).to_string();
        // Generate a random name for the ephemeral extension
        let name: String = rand::thread_rng()
            .sample_iter(&Alphanumeric)
            .take(8)
            .map(char::from)
            .collect();

        let config = ExtensionConfig::Stdio {
            name,
            cmd,
            args: parts.iter().map(|s| s.to_string()).collect(),
            envs: Envs::new(envs),
            env_keys: Vec::new(),
            description: Some(goose::config::DEFAULT_EXTENSION_DESCRIPTION.to_string()),
            // TODO: should set timeout
            timeout: Some(goose::config::DEFAULT_EXTENSION_TIMEOUT),
            bundled: None,
        };

        self.agent
            .add_extension(config)
            .await
            .map_err(|e| anyhow::anyhow!("Failed to start extension: {}", e))?;

        // Invalidate the completion cache when a new extension is added
        self.invalidate_completion_cache().await;

        Ok(())
    }

    /// Add a remote extension to the session
    ///
    /// # Arguments
    /// * `extension_url` - URL of the server
    pub async fn add_remote_extension(&mut self, extension_url: String) -> Result<()> {
        let name: String = rand::thread_rng()
            .sample_iter(&Alphanumeric)
            .take(8)
            .map(char::from)
            .collect();

        let config = ExtensionConfig::Sse {
            name,
            uri: extension_url,
            envs: Envs::new(HashMap::new()),
            env_keys: Vec::new(),
            description: Some(goose::config::DEFAULT_EXTENSION_DESCRIPTION.to_string()),
            // TODO: should set timeout
            timeout: Some(goose::config::DEFAULT_EXTENSION_TIMEOUT),
            bundled: None,
        };

        self.agent
            .add_extension(config)
            .await
            .map_err(|e| anyhow::anyhow!("Failed to start extension: {}", e))?;

        // Invalidate the completion cache when a new extension is added
        self.invalidate_completion_cache().await;

        Ok(())
    }

    /// Add a streamable HTTP extension to the session
    ///
    /// # Arguments
    /// * `extension_url` - URL of the server
    pub async fn add_streamable_http_extension(&mut self, extension_url: String) -> Result<()> {
        let name: String = rand::thread_rng()
            .sample_iter(&Alphanumeric)
            .take(8)
            .map(char::from)
            .collect();

        let config = ExtensionConfig::StreamableHttp {
            name,
            uri: extension_url,
            envs: Envs::new(HashMap::new()),
            env_keys: Vec::new(),
            headers: HashMap::new(),
            description: Some(goose::config::DEFAULT_EXTENSION_DESCRIPTION.to_string()),
            // TODO: should set timeout
            timeout: Some(goose::config::DEFAULT_EXTENSION_TIMEOUT),
            bundled: None,
        };

        self.agent
            .add_extension(config)
            .await
            .map_err(|e| anyhow::anyhow!("Failed to start extension: {}", e))?;

        // Invalidate the completion cache when a new extension is added
        self.invalidate_completion_cache().await;

        Ok(())
    }

    /// Add a builtin extension to the session
    ///
    /// # Arguments
    /// * `builtin_name` - Name of the builtin extension(s), comma separated
    pub async fn add_builtin(&mut self, builtin_name: String) -> Result<()> {
        for name in builtin_name.split(',') {
            let config = ExtensionConfig::Builtin {
                name: name.trim().to_string(),
                display_name: None,
                // TODO: should set a timeout
                timeout: Some(goose::config::DEFAULT_EXTENSION_TIMEOUT),
                bundled: None,
                description: None,
            };
            self.agent
                .add_extension(config)
                .await
                .map_err(|e| anyhow::anyhow!("Failed to start builtin extension: {}", e))?;
        }

        // Invalidate the completion cache when a new extension is added
        self.invalidate_completion_cache().await;

        Ok(())
    }

    pub async fn list_prompts(
        &mut self,
        extension: Option<String>,
    ) -> Result<HashMap<String, Vec<String>>> {
        let prompts = self.agent.list_extension_prompts().await;

        // Early validation if filtering by extension
        if let Some(filter) = &extension {
            if !prompts.contains_key(filter) {
                return Err(anyhow::anyhow!("Extension '{}' not found", filter));
            }
        }

        // Convert prompts into filtered map of extension names to prompt names
        Ok(prompts
            .into_iter()
            .filter(|(ext, _)| extension.as_ref().is_none_or(|f| f == ext))
            .map(|(extension, prompt_list)| {
                let names = prompt_list.into_iter().map(|p| p.name).collect();
                (extension, names)
            })
            .collect())
    }

    pub async fn get_prompt_info(&mut self, name: &str) -> Result<Option<output::PromptInfo>> {
        let prompts = self.agent.list_extension_prompts().await;

        // Find which extension has this prompt
        for (extension, prompt_list) in prompts {
            if let Some(prompt) = prompt_list.iter().find(|p| p.name == name) {
                return Ok(Some(output::PromptInfo {
                    name: prompt.name.clone(),
                    description: prompt.description.clone(),
                    arguments: prompt.arguments.clone(),
                    extension: Some(extension),
                }));
            }
        }

        Ok(None)
    }

    pub async fn get_prompt(&mut self, name: &str, arguments: Value) -> Result<Vec<PromptMessage>> {
        Ok(self.agent.get_prompt(name, arguments).await?.messages)
    }

    /// Process a single message and get the response
    pub(crate) async fn process_message(
        &mut self,
        message: Message,
        cancel_token: CancellationToken,
    ) -> Result<()> {
        let cancel_token = cancel_token.clone();
        let message_text = message.as_concat_text();

        self.push_message(message);
        // Get the provider from the agent for description generation
        let provider = self.agent.provider().await?;

        // Persist messages with provider for automatic description generation
        if let Some(session_file) = &self.session_file {
            let working_dir = Some(
                std::env::current_dir().expect("failed to get current session working directory"),
            );

            session::persist_messages_with_schedule_id(
                session_file,
                &self.messages,
                Some(provider),
                self.scheduled_job_id.clone(),
                working_dir,
            )
            .await?;
        }

        // Track the current directory and last instruction in projects.json
        let session_id = self
            .session_file
            .as_ref()
            .and_then(|p| p.file_stem())
            .and_then(|s| s.to_str())
            .map(|s| s.to_string());

        if let Err(e) = crate::project_tracker::update_project_tracker(
            Some(&message_text),
            session_id.as_deref(),
        ) {
            eprintln!(
                "Warning: Failed to update project tracker with instruction: {}",
                e
            );
        }

        self.process_agent_response(false, cancel_token).await?;
        Ok(())
    }

    /// Start an interactive session, optionally with an initial message
    pub async fn interactive(&mut self, prompt: Option<String>) -> Result<()> {
        // Process initial message if provided
        if let Some(prompt) = prompt {
            let msg = Message::user().with_text(&prompt);
            self.process_message(msg, CancellationToken::default())
                .await?;
        }

        // Initialize the completion cache
        self.update_completion_cache().await?;

        // Create a new editor with our custom completer
        let builder =
            rustyline::Config::builder().completion_type(rustyline::CompletionType::Circular);
        let builder = if let Some(edit_mode) = self.edit_mode {
            builder.edit_mode(edit_mode)
        } else {
            // Default to Emacs mode if no edit mode is set
            builder.edit_mode(EditMode::Emacs)
        };
        let config = builder.build();
        let mut editor =
            rustyline::Editor::<GooseCompleter, rustyline::history::DefaultHistory>::with_config(
                config,
            )?;

        // Set up the completer with a reference to the completion cache
        let completer = GooseCompleter::new(self.completion_cache.clone());
        editor.set_helper(Some(completer));

        // Create and use a global history file in ~/.config/goose directory
        // This allows command history to persist across different chat sessions
        // instead of being tied to each individual session's messages
        let strategy =
            choose_app_strategy(crate::APP_STRATEGY.clone()).expect("goose requires a home dir");
        let config_dir = strategy.config_dir();
        let history_file = config_dir.join("history.txt");

        // Ensure config directory exists
        if let Some(parent) = history_file.parent() {
            if !parent.exists() {
                std::fs::create_dir_all(parent)?;
            }
        }

        // Load history from the global file
        if history_file.exists() {
            if let Err(err) = editor.load_history(&history_file) {
                eprintln!("Warning: Failed to load command history: {}", err);
            }
        }

        // Helper function to save history after commands
        let save_history =
            |editor: &mut rustyline::Editor<GooseCompleter, rustyline::history::DefaultHistory>| {
                if let Err(err) = editor.save_history(&history_file) {
                    eprintln!("Warning: Failed to save command history: {}", err);
                }
            };

        output::display_greeting();
        loop {
            // Display context usage before each prompt
            self.display_context_usage().await?;

            match input::get_input(&mut editor)? {
                InputResult::Message(content) => {
                    match self.run_mode {
                        RunMode::Normal => {
                            save_history(&mut editor);

                            self.push_message(Message::user().with_text(&content));

                            // Track the current directory and last instruction in projects.json
                            let session_id = self
                                .session_file
                                .as_ref()
                                .and_then(|p| p.file_stem())
                                .and_then(|s| s.to_str())
                                .map(|s| s.to_string());

                            if let Err(e) = crate::project_tracker::update_project_tracker(
                                Some(&content),
                                session_id.as_deref(),
                            ) {
                                eprintln!("Warning: Failed to update project tracker with instruction: {}", e);
                            }

                            let provider = self.agent.provider().await?;

                            // Persist messages with provider for automatic description generation
                            if let Some(session_file) = &self.session_file {
                                let working_dir = Some(std::env::current_dir().unwrap_or_default());

                                session::persist_messages_with_schedule_id(
                                    session_file,
                                    &self.messages,
                                    Some(provider),
                                    self.scheduled_job_id.clone(),
                                    working_dir,
                                )
                                .await?;
                            }

                            output::show_thinking();
                            self.process_agent_response(true, CancellationToken::default())
                                .await?;
                            output::hide_thinking();
                        }
                        RunMode::Plan => {
                            let mut plan_messages = self.messages.clone();
                            plan_messages.push(Message::user().with_text(&content));
                            let reasoner = get_reasoner()?;
                            self.plan_with_reasoner_model(plan_messages, reasoner)
                                .await?;
                        }
                    }
                }
                input::InputResult::Exit => break,
                input::InputResult::AddExtension(cmd) => {
                    save_history(&mut editor);

                    match self.add_extension(cmd.clone()).await {
                        Ok(_) => output::render_extension_success(&cmd),
                        Err(e) => output::render_extension_error(&cmd, &e.to_string()),
                    }
                }
                input::InputResult::AddBuiltin(names) => {
                    save_history(&mut editor);

                    match self.add_builtin(names.clone()).await {
                        Ok(_) => output::render_builtin_success(&names),
                        Err(e) => output::render_builtin_error(&names, &e.to_string()),
                    }
                }
                input::InputResult::ToggleTheme => {
                    save_history(&mut editor);

                    let current = output::get_theme();
                    let new_theme = match current {
                        output::Theme::Light => {
                            println!("Switching to Dark theme");
                            output::Theme::Dark
                        }
                        output::Theme::Dark => {
                            println!("Switching to Ansi theme");
                            output::Theme::Ansi
                        }
                        output::Theme::Ansi => {
                            println!("Switching to Light theme");
                            output::Theme::Light
                        }
                    };
                    output::set_theme(new_theme);
                    continue;
                }

                input::InputResult::SelectTheme(theme_name) => {
                    save_history(&mut editor);

                    let new_theme = match theme_name.as_str() {
                        "light" => {
                            println!("Switching to Light theme");
                            output::Theme::Light
                        }
                        "dark" => {
                            println!("Switching to Dark theme");
                            output::Theme::Dark
                        }
                        "ansi" => {
                            println!("Switching to Ansi theme");
                            output::Theme::Ansi
                        }
                        _ => output::Theme::Dark,
                    };
                    output::set_theme(new_theme);
                    continue;
                }
                input::InputResult::Retry => continue,
                input::InputResult::ListPrompts(extension) => {
                    save_history(&mut editor);

                    match self.list_prompts(extension).await {
                        Ok(prompts) => output::render_prompts(&prompts),
                        Err(e) => output::render_error(&e.to_string()),
                    }
                }
                input::InputResult::GooseMode(mode) => {
                    save_history(&mut editor);

                    let config = Config::global();
                    let mode = mode.to_lowercase();

                    // Check if mode is valid
                    if !["auto", "approve", "chat", "smart_approve"].contains(&mode.as_str()) {
                        output::render_error(&format!(
                            "Invalid mode '{}'. Mode must be one of: auto, approve, chat",
                            mode
                        ));
                        continue;
                    }

                    config
                        .set_param("GOOSE_MODE", Value::String(mode.to_string()))
                        .unwrap();
                    output::goose_mode_message(&format!("Goose mode set to '{}'", mode));
                    continue;
                }
                input::InputResult::Plan(options) => {
                    self.run_mode = RunMode::Plan;
                    output::render_enter_plan_mode();

                    let message_text = options.message_text;
                    if message_text.is_empty() {
                        continue;
                    }
                    let mut plan_messages = self.messages.clone();
                    plan_messages.push(Message::user().with_text(&message_text));

                    let reasoner = get_reasoner()?;
                    self.plan_with_reasoner_model(plan_messages, reasoner)
                        .await?;
                }
                input::InputResult::EndPlan => {
                    self.run_mode = RunMode::Normal;
                    output::render_exit_plan_mode();
                    continue;
                }
                input::InputResult::Clear => {
                    save_history(&mut editor);

                    self.messages.clear();
                    tracing::info!("Chat context cleared by user.");
                    output::render_message(
                        &Message::assistant().with_text("Chat context cleared."),
                        self.debug,
                    );
                    if let Some(file) = self.session_file.as_ref().filter(|f| f.exists()) {
                        std::fs::remove_file(file)?;
                        std::fs::File::create(file)?;
                    }
                    continue;
                }
                input::InputResult::PromptCommand(opts) => {
                    save_history(&mut editor);
                    self.handle_prompt_command(opts).await?;
                }
                InputResult::Recipe(filepath_opt) => {
                    println!("{}", console::style("Generating Recipe").green());

                    output::show_thinking();
                    let recipe = self.agent.create_recipe(self.messages.clone()).await;
                    output::hide_thinking();

                    match recipe {
                        Ok(recipe) => {
                            // Use provided filepath or default
                            let filepath_str = filepath_opt.as_deref().unwrap_or("recipe.yaml");
                            match self.save_recipe(&recipe, filepath_str) {
                                Ok(path) => println!(
                                    "{}",
                                    console::style(format!("Saved recipe to {}", path.display()))
                                        .green()
                                ),
                                Err(e) => {
                                    println!("{}", console::style(e).red());
                                }
                            }
                        }
                        Err(e) => {
                            println!(
                                "{}: {:?}",
                                console::style("Failed to generate recipe").red(),
                                e
                            );
                        }
                    }

                    continue;
                }
                InputResult::Summarize => {
                    save_history(&mut editor);

                    let prompt = "Are you sure you want to summarize this conversation? This will condense the message history.";
                    let should_summarize =
                        match cliclack::confirm(prompt).initial_value(true).interact() {
                            Ok(choice) => choice,
                            Err(e) => {
                                if e.kind() == std::io::ErrorKind::Interrupted {
                                    false // If interrupted, set should_summarize to false
                                } else {
                                    return Err(e.into());
                                }
                            }
                        };

                    if should_summarize {
                        println!("{}", console::style("Summarizing conversation...").yellow());
                        output::show_thinking();

                        // Get the provider for summarization
                        let provider = self.agent.provider().await?;

                        // Call the summarize_context method which uses the summarize_messages function
<<<<<<< HEAD
                        let (summarized_messages, _token_counts, summarization_usage) =
                            self.agent.summarize_context(&self.messages).await?;
=======
                        let (summarized_messages, _) = self
                            .agent
                            .summarize_context(self.messages.messages())
                            .await?;
>>>>>>> 5eb01004

                        // Update the session messages with the summarized ones
                        self.messages = summarized_messages;

                        // Persist the summarized messages and update session metadata with new token counts
                        if let Some(session_file) = &self.session_file {
                            let working_dir = std::env::current_dir().ok();
                            session::persist_messages_with_schedule_id(
                                session_file,
                                &self.messages,
                                Some(provider),
                                self.scheduled_job_id.clone(),
                                working_dir,
                            )
                            .await?;

                            // Update session metadata with the new token counts from summarization
                            if let Some(usage) = summarization_usage {
                                let session_file_path = session::storage::get_path(
                                    session::storage::Identifier::Path(session_file.to_path_buf()),
                                )?;
                                let mut metadata =
                                    session::storage::read_metadata(&session_file_path)?;

                                // Update token counts with the summarization usage
                                // Use output tokens as total since that's what's actually in the context going forward
                                let summary_tokens = usage.usage.output_tokens.unwrap_or(0);
                                metadata.total_tokens = Some(summary_tokens);
                                metadata.input_tokens = None; // Clear input tokens since we now have a summary
                                metadata.output_tokens = Some(summary_tokens);
                                metadata.message_count = self.messages.len();

                                // Update accumulated tokens (add the summarization cost)
                                let accumulate = |a: Option<i32>, b: Option<i32>| -> Option<i32> {
                                    match (a, b) {
                                        (Some(x), Some(y)) => Some(x + y),
                                        _ => a.or(b),
                                    }
                                };
                                metadata.accumulated_total_tokens = accumulate(
                                    metadata.accumulated_total_tokens,
                                    usage.usage.total_tokens,
                                );
                                metadata.accumulated_input_tokens = accumulate(
                                    metadata.accumulated_input_tokens,
                                    usage.usage.input_tokens,
                                );
                                metadata.accumulated_output_tokens = accumulate(
                                    metadata.accumulated_output_tokens,
                                    usage.usage.output_tokens,
                                );

                                session::storage::update_metadata(&session_file_path, &metadata)
                                    .await?;
                            }
                        }

                        output::hide_thinking();
                        println!(
                            "{}",
                            console::style("Conversation has been summarized.").green()
                        );
                        println!(
                            "{}",
                            console::style(
                                "Key information has been preserved while reducing context length."
                            )
                            .green()
                        );
                    } else {
                        println!("{}", console::style("Summarization cancelled.").yellow());
                    }

                    continue;
                }
            }
        }

        println!(
            "\nClosing session.{}",
            self.session_file
                .as_ref()
                .map(|p| format!(" Recorded to {}", p.display()))
                .unwrap_or_default()
        );
        Ok(())
    }

    async fn plan_with_reasoner_model(
        &mut self,
        plan_messages: Conversation,
        reasoner: Arc<dyn Provider>,
    ) -> Result<(), anyhow::Error> {
        let plan_prompt = self.agent.get_plan_prompt().await?;
        output::show_thinking();
        let (plan_response, _usage) = reasoner
            .complete(&plan_prompt, plan_messages.messages(), &[])
            .await?;
        output::render_message(&plan_response, self.debug);
        output::hide_thinking();
        let planner_response_type =
            classify_planner_response(plan_response.as_concat_text(), self.agent.provider().await?)
                .await?;

        match planner_response_type {
            PlannerResponseType::Plan => {
                println!();
                let should_act = match cliclack::confirm(
                    "Do you want to clear message history & act on this plan?",
                )
                .initial_value(true)
                .interact()
                {
                    Ok(choice) => choice,
                    Err(e) => {
                        if e.kind() == std::io::ErrorKind::Interrupted {
                            false // If interrupted, set should_act to false
                        } else {
                            return Err(e.into());
                        }
                    }
                };
                if should_act {
                    output::render_act_on_plan();
                    self.run_mode = RunMode::Normal;
                    // set goose mode: auto if that isn't already the case
                    let config = Config::global();
                    let curr_goose_mode =
                        config.get_param("GOOSE_MODE").unwrap_or("auto".to_string());
                    if curr_goose_mode != "auto" {
                        config
                            .set_param("GOOSE_MODE", Value::String("auto".to_string()))
                            .unwrap();
                    }

                    // clear the messages before acting on the plan
                    self.messages.clear();
                    // add the plan response as a user message
                    let plan_message = Message::user().with_text(plan_response.as_concat_text());
                    self.push_message(plan_message);
                    // act on the plan
                    output::show_thinking();
                    self.process_agent_response(true, CancellationToken::default())
                        .await?;
                    output::hide_thinking();

                    // Reset run & goose mode
                    if curr_goose_mode != "auto" {
                        config
                            .set_param("GOOSE_MODE", Value::String(curr_goose_mode.to_string()))
                            .unwrap();
                    }
                } else {
                    // add the plan response (assistant message) & carry the conversation forward
                    // in the next round, the user might wanna slightly modify the plan
                    self.push_message(plan_response);
                }
            }
            PlannerResponseType::ClarifyingQuestions => {
                // add the plan response (assistant message) & carry the conversation forward
                // in the next round, the user will answer the clarifying questions
                self.push_message(plan_response);
            }
        }

        Ok(())
    }

    /// Process a single message and exit
    pub async fn headless(&mut self, prompt: String) -> Result<()> {
        let message = Message::user().with_text(&prompt);
        self.process_message(message, CancellationToken::default())
            .await?;
        Ok(())
    }

    async fn process_agent_response(
        &mut self,
        interactive: bool,
        cancel_token: CancellationToken,
    ) -> Result<()> {
        let cancel_token_clone = cancel_token.clone();

        let session_config = self.session_file.as_ref().map(|s| {
            let session_id = session::Identifier::Path(s.clone());
            SessionConfig {
                id: session_id.clone(),
                working_dir: std::env::current_dir().unwrap_or_default(),
                schedule_id: self.scheduled_job_id.clone(),
                execution_mode: None,
                max_turns: self.max_turns,
                retry_config: self.retry_config.clone(),
            }
        });
        let mut stream = self
            .agent
            .reply(
                self.messages.clone(),
                session_config.clone(),
                Some(cancel_token),
            )
            .await?;

        let mut progress_bars = output::McpSpinners::new();

        use futures::StreamExt;
        loop {
            tokio::select! {
                result = stream.next() => {
                    match result {
                        Some(Ok(AgentEvent::Message(message))) => {
                            // If it's a confirmation request, get approval but otherwise do not render/persist
                            if let Some(MessageContent::ToolConfirmationRequest(confirmation)) = message.content.first() {
                                output::hide_thinking();

                                // Format the confirmation prompt
                                let prompt = "Goose would like to call the above tool, do you allow?".to_string();

                                // Get confirmation from user
                                let permission_result = cliclack::select(prompt)
                                    .item(Permission::AllowOnce, "Allow", "Allow the tool call once")
                                    .item(Permission::AlwaysAllow, "Always Allow", "Always allow the tool call")
                                    .item(Permission::DenyOnce, "Deny", "Deny the tool call")
                                    .item(Permission::Cancel, "Cancel", "Cancel the AI response and tool call")
                                    .interact();

                                let permission = match permission_result {
                                    Ok(p) => p, // If Ok, use the selected permission
                                    Err(e) => {
                                        // Check if the error is an interruption (Ctrl+C/Cmd+C, Escape)
                                        if e.kind() == std::io::ErrorKind::Interrupted {
                                            Permission::Cancel // If interrupted, set permission to Cancel
                                        } else {
                                            return Err(e.into()); // Otherwise, convert and propagate the original error
                                        }
                                    }
                                };

                                if permission == Permission::Cancel {
                                    output::render_text("Tool call cancelled. Returning to chat...", Some(Color::Yellow), true);

                                    let mut response_message = Message::user();
                                    response_message.content.push(MessageContent::tool_response(
                                        confirmation.id.clone(),
                                        Err(ToolError::ExecutionError("Tool call cancelled by user".to_string()))
                                    ));
                                    self.messages.push(response_message);
                                    if let Some(session_file) = &self.session_file {
                                        let working_dir = std::env::current_dir().ok();
                                        session::persist_messages_with_schedule_id(
                                            session_file,
                                            &self.messages,
                                            None,
                                            self.scheduled_job_id.clone(),
                                            working_dir,
                                        )
                                        .await?;
                                    }
                                    cancel_token_clone.cancel();
                                    drop(stream);
                                    break;
                                } else {
                                    self.agent.handle_confirmation(confirmation.id.clone(), PermissionConfirmation {
                                        principal_type: PrincipalType::Tool,
                                        permission,
                                    },).await;
                                }
                            } else if let Some(MessageContent::ContextLengthExceeded(_)) = message.content.first() {
                                output::hide_thinking();

                                // Check for user-configured default context strategy
                                let config = Config::global();
                                let context_strategy = config.get_param::<String>("GOOSE_CONTEXT_STRATEGY")
                                    .unwrap_or_else(|_| if interactive { "prompt".to_string() } else { "summarize".to_string() });

                                let selected = match context_strategy.as_str() {
                                    "clear" => "clear",
                                    "truncate" => "truncate",
                                    "summarize" => "summarize",
                                    _ => {
                                        if interactive {
                                            // In interactive mode with no default, ask the user what to do
                                            let prompt = "The model's context length is maxed out. You will need to reduce the # msgs. Do you want to?".to_string();
                                            cliclack::select(prompt)
                                                .item("clear", "Clear Session", "Removes all messages from Goose's memory")
                                                .item("truncate", "Truncate Messages", "Removes old messages till context is within limits")
                                                .item("summarize", "Summarize Session", "Summarize the session to reduce context length")
                                                .interact()?
                                        } else {
                                            // In headless mode, default to summarize
                                            "summarize"
                                        }
                                    }
                                };

                                match selected {
                                    "clear" => {
                                        self.messages.clear();
                                        let msg = if context_strategy == "clear" {
                                            format!("Context maxed out - automatically cleared session.\n{}", "-".repeat(50))
                                        } else {
                                            format!("Session cleared.\n{}", "-".repeat(50))
                                        };
                                        output::render_text(&msg, Some(Color::Yellow), true);
                                        break;  // exit the loop to hand back control to the user
                                    }
                                    "truncate" => {
                                        // Truncate messages to fit within context length
                                        let (truncated_messages, _) = self.agent.truncate_context(self.messages.messages()).await?;
                                        let msg = if context_strategy == "truncate" {
                                            format!("Context maxed out - automatically truncated messages.\n{}\nGoose tried its best to truncate messages for you.", "-".repeat(50))
                                        } else {
                                            format!("Context maxed out\n{}\nGoose tried its best to truncate messages for you.", "-".repeat(50))
                                        };
                                        output::render_text("", Some(Color::Yellow), true);
                                        output::render_text(&msg, Some(Color::Yellow), true);
                                        self.messages = truncated_messages;
                                    }
                                    "summarize" => {
                                        // Use the helper function to summarize context
                                        let message_suffix = if context_strategy == "summarize" {
                                            "Goose automatically summarized messages for you."
                                        } else if interactive {
                                            "Goose summarized messages for you."
                                        } else {
                                            "Goose automatically summarized messages to continue processing."
                                        };
                                        Self::summarize_context_messages(&mut self.messages, &self.agent, message_suffix).await?;
                                    }
                                    _ => {
                                        unreachable!()
                                    }
                                }

                                // Restart the stream after handling ContextLengthExceeded
                                stream = self
                                    .agent
                                    .reply(
                                        self.messages.clone(),
                                        session_config.clone(),
                                        None
                                    )
                                    .await?;
                            }
                            // otherwise we have a model/tool to render
                            else {
                                for content in &message.content {
                                    if let MessageContent::ToolRequest(tool_request) = content {
                                        if let Ok(tool_call) = &tool_request.tool_call {
                                            tracing::info!(counter.goose.tool_calls = 1,
                                                tool_name = %tool_call.name,
                                                "Tool call started"
                                            );
                                        }
                                    }
                                    if let MessageContent::ToolResponse(tool_response) = content {
                                        let tool_name = self.messages
                                            .iter()
                                            .rev()
                                            .find_map(|msg| {
                                                msg.content.iter().find_map(|c| {
                                                    if let MessageContent::ToolRequest(req) = c {
                                                        if req.id == tool_response.id {
                                                            if let Ok(tool_call) = &req.tool_call {
                                                                Some(tool_call.name.clone())
                                                            } else {
                                                                None
                                                            }
                                                        } else {
                                                            None
                                                        }
                                                    } else {
                                                        None
                                                    }
                                                })
                                            })
                                            .unwrap_or_else(|| "unknown".to_string());

                                        let success = tool_response.tool_result.is_ok();
                                        let result_status = if success { "success" } else { "error" };

                                        tracing::info!(
                                            counter.goose.tool_completions = 1,
                                            tool_name = %tool_name,
                                            result = %result_status,
                                            "Tool call completed"
                                        );
                                    }
                                }

                                self.messages.push(message.clone());

                                // No need to update description on assistant messages
                                if let Some(session_file) = &self.session_file {
                                    let working_dir = std::env::current_dir().ok();
                                    session::persist_messages_with_schedule_id(
                                        session_file,
                                        &self.messages,
                                        None,
                                        self.scheduled_job_id.clone(),
                                        working_dir,
                                    )
                                    .await?;
                                }

                                if interactive {output::hide_thinking()};
                                let _ = progress_bars.hide();
                                output::render_message(&message, self.debug);
                            }
                        }
                        Some(Ok(AgentEvent::McpNotification((_id, message)))) => {
                            match &message {
                                ServerNotification::LoggingMessageNotification(notification) => {
                                    let data = &notification.params.data;
                                    let (formatted_message, subagent_id, message_notification_type) = match data {
                                        Value::String(s) => (s.clone(), None, None),
                                        Value::Object(o) => {
                                            // Check for subagent notification structure first
                                            if let Some(Value::String(msg)) = o.get("message") {
                                                // Extract subagent info for better display
                                                let subagent_id = o.get("subagent_id")
                                                    .and_then(|v| v.as_str());
                                                let notification_type = o.get("type")
                                                    .and_then(|v| v.as_str());

                                                let formatted = match notification_type {
                                                    Some("subagent_created") | Some("completed") | Some("terminated") => {
                                                        format!("🤖 {}", msg)
                                                    }
                                                    Some("tool_usage") | Some("tool_completed") | Some("tool_error") => {
                                                        format!("🔧 {}", msg)
                                                    }
                                                    Some("message_processing") | Some("turn_progress") => {
                                                        format!("💭 {}", msg)
                                                    }
                                                    Some("response_generated") => {
                                                        // Check verbosity setting for subagent response content
                                                        let config = Config::global();
                                                        let min_priority = config
                                                            .get_param::<f32>("GOOSE_CLI_MIN_PRIORITY")
                                                            .ok()
                                                            .unwrap_or(0.5);

                                                        if min_priority > 0.1 && !self.debug {
                                                            // High/Medium verbosity: show truncated response
                                                            if let Some(response_content) = msg.strip_prefix("Responded: ") {
                                                                format!("🤖 Responded: {}", safe_truncate(response_content, 100))
                                                            } else {
                                                                format!("🤖 {}", msg)
                                                            }
                                                        } else {
                                                            // All verbosity or debug: show full response
                                                            format!("🤖 {}", msg)
                                                        }
                                                    }
                                                    _ => {
                                                        msg.to_string()
                                                    }
                                                };
                                                (formatted, subagent_id.map(str::to_string), notification_type.map(str::to_string))
                                            } else if let Some(Value::String(output)) = o.get("output") {
                                                // Fallback for other MCP notification types
                                                (output.to_owned(), None, None)
                                            } else if let Some(result) = format_task_execution_notification(data) {
                                                result
                                            } else {
                                                (data.to_string(), None, None)
                                            }
                                        },
                                        v => {
                                            (v.to_string(), None, None)
                                        },
                                    };

                                    // Handle subagent notifications - show immediately
                                    if let Some(_id) = subagent_id {
                                        // TODO: proper display for subagent notifications
                                        if interactive {
                                            let _ = progress_bars.hide();
                                            println!("{}", console::style(&formatted_message).green().dim());
                                        } else {
                                            progress_bars.log(&formatted_message);
                                        }
                                    } else if let Some(ref notification_type) = message_notification_type {
                                        if notification_type == TASK_EXECUTION_NOTIFICATION_TYPE {
                                            if interactive {
                                                let _ = progress_bars.hide();
                                                print!("{}", formatted_message);
                                                std::io::stdout().flush().unwrap();
                                            } else {
                                                print!("{}", formatted_message);
                                                std::io::stdout().flush().unwrap();
                                            }
                                        }
                                    }
                                    else if output::is_showing_thinking() {
                                        output::set_thinking_message(&formatted_message);
                                    } else {
                                        progress_bars.log(&formatted_message);
                                    }
                                },
                                ServerNotification::ProgressNotification(notification) => {
                                    let progress = notification.params.progress;
                                    let text = notification.params.message.as_deref();
                                    let total = notification.params.total;
                                    let token = &notification.params.progress_token;
                                    progress_bars.update(
                                        &token.0.to_string(),
                                        progress,
                                        total,
                                        text,
                                    );
                                },
                                _ => (),
                            }
                        }
                        Some(Ok(AgentEvent::HistoryReplaced(new_messages))) => {
                            // Replace the session's message history with the compacted messages
                            self.messages = Conversation::new_unvalidated(new_messages);

                            // Persist the updated messages to the session file
                            if let Some(session_file) = &self.session_file {
                                let provider = self.agent.provider().await.ok();
                                let working_dir = std::env::current_dir().ok();
                                if let Err(e) = session::persist_messages_with_schedule_id(
                                    session_file,
                                    &self.messages,
                                    provider,
                                    self.scheduled_job_id.clone(),
                                    working_dir,
                                ).await {
                                    eprintln!("Failed to persist compacted messages: {}", e);
                                }
                            }
                        }
                        Some(Ok(AgentEvent::ModelChange { model, mode })) => {
                            // Log model change if in debug mode
                            if self.debug {
                                eprintln!("Model changed to {} in {} mode", model, mode);
                            }
                        }

                        Some(Err(e)) => {
                            eprintln!("Error: {}", e);
                            cancel_token_clone.cancel();
                            drop(stream);
                            if let Err(e) = self.handle_interrupted_messages(false).await {
                                eprintln!("Error handling interruption: {}", e);
                            }
                            output::render_error(
                                "The error above was an exception we were not able to handle.\n\
                                These errors are often related to connection or authentication\n\
                                We've removed the conversation up to the most recent user message\n\
                                - depending on the error you may be able to continue",
                            );
                            break;
                        }
                        None => break,
                    }
                }
                _ = tokio::signal::ctrl_c() => {
                    cancel_token_clone.cancel();
                    drop(stream);
                    if let Err(e) = self.handle_interrupted_messages(true).await {
                        eprintln!("Error handling interruption: {}", e);
                    }
                    break;
                }
            }
        }
        println!();

        Ok(())
    }

    async fn handle_interrupted_messages(&mut self, interrupt: bool) -> Result<()> {
        // First, get any tool requests from the last message if it exists
        let tool_requests = self
            .messages
            .last()
            .filter(|msg| msg.role == rmcp::model::Role::Assistant)
            .map_or(Vec::new(), |msg| {
                msg.content
                    .iter()
                    .filter_map(|content| {
                        if let MessageContent::ToolRequest(req) = content {
                            Some((req.id.clone(), req.tool_call.clone()))
                        } else {
                            None
                        }
                    })
                    .collect()
            });

        if !tool_requests.is_empty() {
            // Interrupted during a tool request
            // Create tool responses for all interrupted tool requests
            let mut response_message = Message::user();
            let last_tool_name = tool_requests
                .last()
                .and_then(|(_, tool_call)| tool_call.as_ref().ok().map(|tool| tool.name.clone()))
                .unwrap_or_else(|| "tool".to_string());

            let notification = if interrupt {
                "Interrupted by the user to make a correction".to_string()
            } else {
                "An uncaught error happened during tool use".to_string()
            };
            for (req_id, _) in &tool_requests {
                response_message.content.push(MessageContent::tool_response(
                    req_id.clone(),
                    Err(ToolError::ExecutionError(notification.clone())),
                ));
            }
            self.push_message(response_message);

            // No need for description update here
            if let Some(session_file) = &self.session_file {
                let working_dir = std::env::current_dir().ok();
                session::persist_messages_with_schedule_id(
                    session_file,
                    &self.messages,
                    None,
                    self.scheduled_job_id.clone(),
                    working_dir,
                )
                .await?;
            }

            let prompt = format!(
                "The existing call to {} was interrupted. How would you like to proceed?",
                last_tool_name
            );
            self.push_message(Message::assistant().with_text(&prompt));

            // No need for description update here
            if let Some(session_file) = &self.session_file {
                let working_dir = std::env::current_dir().ok();
                session::persist_messages_with_schedule_id(
                    session_file,
                    &self.messages,
                    None,
                    self.scheduled_job_id.clone(),
                    working_dir,
                )
                .await?;
            }

            output::render_message(&Message::assistant().with_text(&prompt), self.debug);
        } else {
            // An interruption occurred outside of a tool request-response.
            if let Some(last_msg) = self.messages.last() {
                if last_msg.role == rmcp::model::Role::User {
                    match last_msg.content.first() {
                        Some(MessageContent::ToolResponse(_)) => {
                            // Interruption occurred after a tool had completed but not assistant reply
                            let prompt = "The tool calling loop was interrupted. How would you like to proceed?";
                            self.push_message(Message::assistant().with_text(prompt));

                            // No need for description update here
                            if let Some(session_file) = &self.session_file {
                                let working_dir = std::env::current_dir().ok();
                                session::persist_messages_with_schedule_id(
                                    session_file,
                                    &self.messages,
                                    None,
                                    self.scheduled_job_id.clone(),
                                    working_dir,
                                )
                                .await?;
                            }

                            output::render_message(
                                &Message::assistant().with_text(prompt),
                                self.debug,
                            );
                        }
                        Some(_) => {
                            // A real users message
                            self.messages.pop();
                            let prompt = "Interrupted before the model replied and removed the last message.";
                            output::render_message(
                                &Message::assistant().with_text(prompt),
                                self.debug,
                            );
                        }
                        None => panic!("No content in last message"),
                    }
                }
            }
        }
        Ok(())
    }

    pub fn session_file(&self) -> Option<PathBuf> {
        self.session_file.clone()
    }

    /// Update the completion cache with fresh data
    /// This should be called before the interactive session starts
    pub async fn update_completion_cache(&mut self) -> Result<()> {
        // Get fresh data
        let prompts = self.agent.list_extension_prompts().await;

        // Update the cache with write lock
        let mut cache = self.completion_cache.write().unwrap();
        cache.prompts.clear();
        cache.prompt_info.clear();

        for (extension, prompt_list) in prompts {
            let names: Vec<String> = prompt_list.iter().map(|p| p.name.clone()).collect();
            cache.prompts.insert(extension.clone(), names);

            for prompt in prompt_list {
                cache.prompt_info.insert(
                    prompt.name.clone(),
                    output::PromptInfo {
                        name: prompt.name.clone(),
                        description: prompt.description.clone(),
                        arguments: prompt.arguments.clone(),
                        extension: Some(extension.clone()),
                    },
                );
            }
        }

        cache.last_updated = Instant::now();
        Ok(())
    }

    /// Invalidate the completion cache
    /// This should be called when extensions are added or removed
    async fn invalidate_completion_cache(&self) {
        let mut cache = self.completion_cache.write().unwrap();
        cache.prompts.clear();
        cache.prompt_info.clear();
        cache.last_updated = Instant::now();
    }

    pub fn message_history(&self) -> Conversation {
        self.messages.clone()
    }

    /// Render all past messages from the session history
    pub fn render_message_history(&self) {
        if self.messages.is_empty() {
            return;
        }

        // Print session restored message
        println!(
            "\n{} {} messages loaded into context.",
            console::style("Session restored:").green().bold(),
            console::style(self.messages.len()).green()
        );

        // Render each message
        for message in self.messages.iter() {
            output::render_message(message, self.debug);
        }

        // Add a visual separator after restored messages
        println!(
            "\n{}\n",
            console::style("──────── New Messages ────────").dim()
        );
    }

    pub fn get_metadata(&self) -> Result<session::SessionMetadata> {
        if !self.session_file.as_ref().is_some_and(|f| f.exists()) {
            return Err(anyhow::anyhow!("Session file does not exist"));
        }

        session::read_metadata(self.session_file.as_ref().unwrap())
    }

    // Get the session's total token usage
    pub fn get_total_token_usage(&self) -> Result<Option<i32>> {
        let metadata = self.get_metadata()?;
        Ok(metadata.total_tokens)
    }

    /// Display enhanced context usage with session totals
    pub async fn display_context_usage(&self) -> Result<()> {
        let provider = self.agent.provider().await?;
        let model_config = provider.get_model_config();
        let context_limit = model_config.context_limit();

        let config = Config::global();
        let show_cost = config
            .get_param::<bool>("GOOSE_CLI_SHOW_COST")
            .unwrap_or(false);

        let provider_name = config
            .get_param::<String>("GOOSE_PROVIDER")
            .unwrap_or_else(|_| "unknown".to_string());

        // Initialize pricing cache on startup
        tracing::info!("Initializing pricing cache...");
        if let Err(e) = initialize_pricing_cache().await {
            tracing::warn!(
                "Failed to initialize pricing cache: {e}. Pricing data may not be available."
            );
        }

        match self.get_metadata() {
            Ok(metadata) => {
                let total_tokens = metadata.total_tokens.unwrap_or(0) as usize;

                output::display_context_usage(total_tokens, context_limit);

                if show_cost {
                    let input_tokens = metadata.input_tokens.unwrap_or(0) as usize;
                    let output_tokens = metadata.output_tokens.unwrap_or(0) as usize;
                    output::display_cost_usage(
                        &provider_name,
                        &model_config.model_name,
                        input_tokens,
                        output_tokens,
                    )
                    .await;
                }
            }
            Err(_) => {
                output::display_context_usage(0, context_limit);
            }
        }

        Ok(())
    }

    /// Handle prompt command execution
    async fn handle_prompt_command(&mut self, opts: input::PromptCommandOptions) -> Result<()> {
        // name is required
        if opts.name.is_empty() {
            output::render_error("Prompt name argument is required");
            return Ok(());
        }

        if opts.info {
            match self.get_prompt_info(&opts.name).await? {
                Some(info) => output::render_prompt_info(&info),
                None => output::render_error(&format!("Prompt '{}' not found", opts.name)),
            }
        } else {
            // Convert the arguments HashMap to a Value
            let arguments = serde_json::to_value(opts.arguments)
                .map_err(|e| anyhow::anyhow!("Failed to serialize arguments: {}", e))?;

            match self.get_prompt(&opts.name, arguments).await {
                Ok(messages) => {
                    let start_len = self.messages.len();
                    let mut valid = true;
                    for (i, prompt_message) in messages.into_iter().enumerate() {
                        let msg = Message::from(prompt_message);
                        // ensure we get a User - Assistant - User type pattern
                        let expected_role = if i % 2 == 0 {
                            rmcp::model::Role::User
                        } else {
                            rmcp::model::Role::Assistant
                        };

                        if msg.role != expected_role {
                            output::render_error(&format!(
                                "Expected {:?} message at position {}, but found {:?}",
                                expected_role, i, msg.role
                            ));
                            valid = false;
                            // get rid of everything we added to messages
                            self.messages.truncate(start_len);
                            break;
                        }

                        if msg.role == rmcp::model::Role::User {
                            output::render_message(&msg, self.debug);
                        }
                        self.push_message(msg);
                    }

                    if valid {
                        output::show_thinking();
                        self.process_agent_response(true, CancellationToken::default())
                            .await?;
                        output::hide_thinking();
                    }
                }
                Err(e) => output::render_error(&e.to_string()),
            }
        }

        Ok(())
    }

    /// Save a recipe to a file
    ///
    /// # Arguments
    /// * `recipe` - The recipe to save
    /// * `filepath_str` - The path to save the recipe to
    ///
    /// # Returns
    /// * `Result<PathBuf, String>` - The path the recipe was saved to or an error message
    fn save_recipe(
        &self,
        recipe: &goose::recipe::Recipe,
        filepath_str: &str,
    ) -> anyhow::Result<PathBuf> {
        let path_buf = PathBuf::from(filepath_str);
        let mut path = path_buf.clone();

        // Update the final path if it's relative
        if path_buf.is_relative() {
            // If the path is relative, resolve it relative to the current working directory
            let cwd = std::env::current_dir().context("Failed to get current directory")?;
            path = cwd.join(&path_buf);
        }

        // Check if parent directory exists
        if let Some(parent) = path.parent() {
            if !parent.exists() {
                return Err(anyhow::anyhow!(
                    "Directory '{}' does not exist",
                    parent.display()
                ));
            }
        }

        // Try creating the file
        let file = std::fs::File::create(path.as_path())
            .context(format!("Failed to create file '{}'", path.display()))?;

        // Write YAML
        serde_yaml::to_writer(file, recipe).context("Failed to save recipe")?;

        Ok(path)
    }

    fn push_message(&mut self, message: Message) {
        self.messages.push(message);
    }
}

fn get_reasoner() -> Result<Arc<dyn Provider>, anyhow::Error> {
    use goose::model::ModelConfig;
    use goose::providers::create;

    let config = Config::global();

    // Try planner-specific provider first, fallback to default provider
    let provider = if let Ok(provider) = config.get_param::<String>("GOOSE_PLANNER_PROVIDER") {
        provider
    } else {
        println!("WARNING: GOOSE_PLANNER_PROVIDER not found. Using default provider...");
        config
            .get_param::<String>("GOOSE_PROVIDER")
            .expect("No provider configured. Run 'goose configure' first")
    };

    // Try planner-specific model first, fallback to default model
    let model = if let Ok(model) = config.get_param::<String>("GOOSE_PLANNER_MODEL") {
        model
    } else {
        println!("WARNING: GOOSE_PLANNER_MODEL not found. Using default model...");
        config
            .get_param::<String>("GOOSE_MODEL")
            .expect("No model configured. Run 'goose configure' first")
    };

    let model_config =
        ModelConfig::new_with_context_env(model, Some("GOOSE_PLANNER_CONTEXT_LIMIT"))?;
    let reasoner = create(&provider, model_config)?;

    Ok(reasoner)
}<|MERGE_RESOLUTION|>--- conflicted
+++ resolved
@@ -162,11 +162,7 @@
         message_suffix: &str,
     ) -> Result<()> {
         // Summarize messages to fit within context length
-<<<<<<< HEAD
-        let (summarized_messages, _, _) = agent.summarize_context(messages).await?;
-=======
-        let (summarized_messages, _) = agent.summarize_context(messages.messages()).await?;
->>>>>>> 5eb01004
+        let (summarized_messages, _, _) = agent.summarize_context(messages.messages()).await?;
         let msg = format!("Context maxed out\n{}\n{}", "-".repeat(50), message_suffix);
         output::render_text(&msg, Some(Color::Yellow), true);
         *messages = summarized_messages;
@@ -723,15 +719,8 @@
                         let provider = self.agent.provider().await?;
 
                         // Call the summarize_context method which uses the summarize_messages function
-<<<<<<< HEAD
                         let (summarized_messages, _token_counts, summarization_usage) =
-                            self.agent.summarize_context(&self.messages).await?;
-=======
-                        let (summarized_messages, _) = self
-                            .agent
-                            .summarize_context(self.messages.messages())
-                            .await?;
->>>>>>> 5eb01004
+                            self.agent.summarize_context(self.messages.messages()).await?;
 
                         // Update the session messages with the summarized ones
                         self.messages = summarized_messages;
