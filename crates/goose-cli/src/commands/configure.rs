--- conflicted
+++ resolved
@@ -3,11 +3,7 @@
 use goose::agents::{extension::Envs, ExtensionConfig};
 use goose::config::extensions::name_to_key;
 use goose::config::{
-<<<<<<< HEAD
-    Config, ConfigError, ExperimentManager, ExtensionConfigManager, ExtensionEntry,
-=======
-    Config, ConfigError, ExperimentManager, ExtensionEntry, ExtensionManager, PermissionManager,
->>>>>>> 0a2484a2
+    Config, ConfigError, ExperimentManager, ExtensionEntry, ExtensionConfigManager, PermissionManager,
 };
 use goose::message::Message;
 use goose::providers::{create, providers};
@@ -743,13 +739,9 @@
         .interact()?;
 
     for name in selected {
-<<<<<<< HEAD
         ExtensionConfigManager::remove(&name_to_key(name))?;
-=======
-        ExtensionManager::remove(&name_to_key(name))?;
         let mut permission_manager = PermissionManager::default();
         permission_manager.remove_extension(&name_to_key(name));
->>>>>>> 0a2484a2
         cliclack::outro(format!("Removed {} extension", style(name).green()))?;
     }
 
