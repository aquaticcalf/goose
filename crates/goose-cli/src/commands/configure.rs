use crate::recipes::github_recipe::GOOSE_RECIPE_GITHUB_REPO_CONFIG_KEY;
use cliclack::spinner;
use console::style;
use goose::agents::extension::ToolInfo;
use goose::agents::extension_manager::get_parameter_names;
use goose::agents::platform_tools::{
    PLATFORM_LIST_RESOURCES_TOOL_NAME, PLATFORM_READ_RESOURCE_TOOL_NAME,
};
use goose::agents::Agent;
use goose::agents::{extension::Envs, ExtensionConfig};
use goose::config::custom_providers::CustomProviderConfig;
use goose::config::extensions::name_to_key;
use goose::config::permission::PermissionLevel;
use goose::config::{
    Config, ConfigError, ExperimentManager, ExtensionConfigManager, ExtensionEntry,
    PermissionManager,
};
use goose::conversation::message::Message;
use goose::model::ModelConfig;
use goose::providers::{create, providers};
use rmcp::model::{Tool, ToolAnnotations};
use rmcp::object;
use serde_json::Value;
use std::collections::HashMap;
use std::error::Error;

// useful for light themes where there is no dicernible colour contrast between
// cursor-selected and cursor-unselected items.
const MULTISELECT_VISIBILITY_HINT: &str = "<";

fn get_display_name(extension_id: &str) -> String {
    match extension_id {
        "developer" => "Developer Tools".to_string(),
        "computercontroller" => "Computer Controller".to_string(),
<<<<<<< HEAD
        "autovisualiser" => "Auto Visualiser".to_string(),
        "googledrive" => "Google Drive".to_string(),
=======
>>>>>>> 62121c68
        "memory" => "Memory".to_string(),
        "tutorial" => "Tutorial".to_string(),
        "jetbrains" => "JetBrains".to_string(),
        // Add other extensions as needed
        _ => {
            extension_id
                .chars()
                .next()
                .unwrap_or_default()
                .to_uppercase()
                .collect::<String>()
                + &extension_id[1..]
        }
    }
}

pub async fn handle_configure() -> Result<(), Box<dyn Error>> {
    let config = Config::global();

    if !config.exists() {
        // First time setup flow
        println!();
        println!(
            "{}",
            style("Welcome to goose! Let's get you set up with a provider.").dim()
        );
        println!(
            "{}",
            style("  you can rerun this command later to update your configuration").dim()
        );
        println!();
        cliclack::intro(style(" goose-configure ").on_cyan().black())?;

        // Check if user wants to use OpenRouter login or manual configuration
        let setup_method = cliclack::select("How would you like to set up your provider?")
            .item(
                "openrouter",
                "OpenRouter Login (Recommended)",
                "Sign in with OpenRouter to automatically configure models",
            )
            .item(
                "manual",
                "Manual Configuration",
                "Choose a provider and enter credentials manually",
            )
            .interact()?;

        match setup_method {
            "openrouter" => {
                match handle_openrouter_auth().await {
                    Ok(_) => {
                        // OpenRouter auth already handles everything including enabling developer extension
                    }
                    Err(e) => {
                        let _ = config.clear();
                        println!(
                            "\n  {} OpenRouter authentication failed: {} \n  Please try again or use manual configuration",
                            style("Error").red().italic(),
                            e,
                        );
                    }
                }
            }
            "manual" => {
                match configure_provider_dialog().await {
                    Ok(true) => {
                        println!(
                            "\n  {}: Run '{}' again to adjust your config or add extensions",
                            style("Tip").green().italic(),
                            style("goose configure").cyan()
                        );
                        // Since we are setting up for the first time, we'll also enable the developer system
                        // This operation is best-effort and errors are ignored
                        ExtensionConfigManager::set(ExtensionEntry {
                            enabled: true,
                            config: ExtensionConfig::Builtin {
                                name: "developer".to_string(),
                                display_name: Some(goose::config::DEFAULT_DISPLAY_NAME.to_string()),
                                timeout: Some(goose::config::DEFAULT_EXTENSION_TIMEOUT),
                                bundled: Some(true),
                                description: None,
                                available_tools: Vec::new(),
                            },
                        })?;
                    }
                    Ok(false) => {
                        let _ = config.clear();
                        println!(
                            "\n  {}: We did not save your config, inspect your credentials\n   and run '{}' again to ensure goose can connect",
                            style("Warning").yellow().italic(),
                            style("goose configure").cyan()
                        );
                    }
                    Err(e) => {
                        let _ = config.clear();

                        match e.downcast_ref::<ConfigError>() {
                            Some(ConfigError::NotFound(key)) => {
                                println!(
                                    "\n  {} Required configuration key '{}' not found \n  Please provide this value and run '{}' again",
                                    style("Error").red().italic(),
                                    key,
                                    style("goose configure").cyan()
                                );
                            }
                            Some(ConfigError::KeyringError(msg)) => {
                                #[cfg(target_os = "macos")]
                                println!(
                                    "\n  {} Failed to access secure storage (keyring): {} \n  Please check your system keychain and run '{}' again. \n  If your system is unable to use the keyring, please try setting secret key(s) via environment variables.",
                                    style("Error").red().italic(),
                                    msg,
                                    style("goose configure").cyan()
                                );

                                #[cfg(target_os = "windows")]
                                println!(
                                    "\n  {} Failed to access Windows Credential Manager: {} \n  Please check Windows Credential Manager and run '{}' again. \n  If your system is unable to use the Credential Manager, please try setting secret key(s) via environment variables.",
                                    style("Error").red().italic(),
                                    msg,
                                    style("goose configure").cyan()
                                );

                                #[cfg(not(any(target_os = "macos", target_os = "windows")))]
                                println!(
                                    "\n  {} Failed to access secure storage: {} \n  Please check your system's secure storage and run '{}' again. \n  If your system is unable to use secure storage, please try setting secret key(s) via environment variables.",
                                    style("Error").red().italic(),
                                    msg,
                                    style("goose configure").cyan()
                                );
                            }
                            Some(ConfigError::DeserializeError(msg)) => {
                                println!(
                                    "\n  {} Invalid configuration value: {} \n  Please check your input and run '{}' again",
                                    style("Error").red().italic(),
                                    msg,
                                    style("goose configure").cyan()
                                );
                            }
                            Some(ConfigError::FileError(e)) => {
                                println!(
                                    "\n  {} Failed to access config file: {} \n  Please check file permissions and run '{}' again",
                                    style("Error").red().italic(),
                                    e,
                                    style("goose configure").cyan()
                                );
                            }
                            Some(ConfigError::DirectoryError(msg)) => {
                                println!(
                                    "\n  {} Failed to access config directory: {} \n  Please check directory permissions and run '{}' again",
                                    style("Error").red().italic(),
                                    msg,
                                    style("goose configure").cyan()
                                );
                            }
                            // handle all other nonspecific errors
                            _ => {
                                println!(
                                    "\n  {} {} \n  We did not save your config, inspect your credentials\n   and run '{}' again to ensure goose can connect",
                                    style("Error").red().italic(),
                                    e,
                                    style("goose configure").cyan()
                                );
                            }
                        }
                    }
                }
            }
            _ => unreachable!(),
        }
        Ok(())
    } else {
        println!();
        println!(
            "{}",
            style("This will update your existing config file").dim()
        );
        println!(
            "{} {}",
            style("  if you prefer, you can edit it directly at").dim(),
            config.path()
        );
        println!();

        cliclack::intro(style(" goose-configure ").on_cyan().black())?;
        let action = cliclack::select("What would you like to configure?")
            .item(
                "providers",
                "Configure Providers",
                "Change provider or update credentials",
            )
            .item(
                "custom_providers",
                "Custom Providers",
                "Add custom provider with compatible API",
            )
            .item("add", "Add Extension", "Connect to a new extension")
            .item(
                "toggle",
                "Toggle Extensions",
                "Enable or disable connected extensions",
            )
            .item("remove", "Remove Extension", "Remove an extension")
            .item(
                "settings",
                "Goose Settings",
                "Set the Goose Mode, Tool Output, Tool Permissions, Experiment, Goose recipe github repo and more",
            )
            .interact()?;

        match action {
            "toggle" => toggle_extensions_dialog(),
            "add" => configure_extensions_dialog(),
            "remove" => remove_extension_dialog(),
            "settings" => configure_settings_dialog().await.and(Ok(())),
            "providers" => configure_provider_dialog().await.and(Ok(())),
            "custom_providers" => configure_custom_provider_dialog(),
            _ => unreachable!(),
        }
    }
}

/// Helper function to handle OAuth configuration for a provider
async fn handle_oauth_configuration(
    provider_name: &str,
    key_name: &str,
) -> Result<(), Box<dyn Error>> {
    let _ = cliclack::log::info(format!(
        "Configuring {} using OAuth device code flow...",
        key_name
    ));

    // Create a temporary provider instance to handle OAuth
    let temp_model = ModelConfig::new("temp")?;
    match create(provider_name, temp_model) {
        Ok(provider) => match provider.configure_oauth().await {
            Ok(_) => {
                let _ = cliclack::log::success("OAuth authentication completed successfully!");
                Ok(())
            }
            Err(e) => {
                let _ = cliclack::log::error(format!("Failed to authenticate: {}", e));
                Err(format!("OAuth authentication failed for {}: {}", key_name, e).into())
            }
        },
        Err(e) => {
            let _ = cliclack::log::error(format!("Failed to create provider for OAuth: {}", e));
            Err(format!("Failed to create provider for OAuth: {}", e).into())
        }
    }
}

fn interactive_model_search(models: &[String]) -> Result<String, Box<dyn Error>> {
    const MAX_VISIBLE: usize = 30;
    let mut query = String::new();

    loop {
        let _ = cliclack::clear_screen();

        let _ = cliclack::log::info(format!(
            "🔍 {} models available. Type to filter.",
            models.len()
        ));

        let input: String = cliclack::input("Filtering models, press Enter to search")
            .placeholder("e.g., gpt, sonnet, llama, qwen")
            .default_input(&query)
            .interact::<String>()?;
        query = input.trim().to_string();

        let filtered: Vec<String> = if query.is_empty() {
            models.to_vec()
        } else {
            let q = query.to_lowercase();
            models
                .iter()
                .filter(|m| m.to_lowercase().contains(&q))
                .cloned()
                .collect()
        };

        if filtered.is_empty() {
            let _ = cliclack::log::warning("No matching models. Try a different search.");
            continue;
        }

        let mut items: Vec<(String, String, &str)> = filtered
            .iter()
            .take(MAX_VISIBLE)
            .map(|m| (m.clone(), m.clone(), ""))
            .collect();

        if filtered.len() > MAX_VISIBLE {
            items.insert(
                0,
                (
                    "__refine__".to_string(),
                    format!(
                        "Refine search to see more (showing {} of {} results)",
                        MAX_VISIBLE,
                        filtered.len()
                    ),
                    "Too many matches",
                ),
            );
        } else {
            items.insert(
                0,
                (
                    "__new_search__".to_string(),
                    "Start a new search...".to_string(),
                    "Enter a different search term",
                ),
            );
        }

        let selection = cliclack::select("Select a model:")
            .items(&items)
            .interact()?;

        if selection == "__refine__" {
            continue;
        } else if selection == "__new_search__" {
            query.clear();
            continue;
        } else {
            return Ok(selection);
        }
    }
}

fn select_model_from_list(
    models: &[String],
    provider_meta: &goose::providers::base::ProviderMetadata,
) -> Result<String, Box<dyn std::error::Error>> {
    const MAX_MODELS: usize = 10;
    // Smart model selection:
    // If we have more than MAX_MODELS models, show the recommended models with additional search option.
    // Otherwise, show all models without search.

    if models.len() > MAX_MODELS {
        // Get recommended models from provider metadata
        let recommended_models: Vec<String> = provider_meta
            .known_models
            .iter()
            .map(|m| m.name.clone())
            .filter(|name| models.contains(name))
            .collect();

        if !recommended_models.is_empty() {
            let mut model_items: Vec<(String, String, &str)> = recommended_models
                .iter()
                .map(|m| (m.clone(), m.clone(), "Recommended"))
                .collect();

            model_items.insert(
                0,
                (
                    "search_all".to_string(),
                    "Search all models...".to_string(),
                    "Search complete model list",
                ),
            );

            let selection = cliclack::select("Select a model:")
                .items(&model_items)
                .interact()?;

            if selection == "search_all" {
                Ok(interactive_model_search(models)?)
            } else {
                Ok(selection)
            }
        } else {
            Ok(interactive_model_search(models)?)
        }
    } else {
        // just a few models, show all without search for better UX
        Ok(cliclack::select("Select a model:")
            .items(
                &models
                    .iter()
                    .map(|m| (m, m.as_str(), ""))
                    .collect::<Vec<_>>(),
            )
            .interact()?
            .to_string())
    }
}

/// Dialog for configuring the A provider and model
pub async fn configure_provider_dialog() -> Result<bool, Box<dyn Error>> {
    // Get global config instance
    let config = Config::global();

    // Get all available providers and their metadata
    let available_providers = providers();

    // Create selection items from provider metadata
    let provider_items: Vec<(&String, &str, &str)> = available_providers
        .iter()
        .map(|p| (&p.name, p.display_name.as_str(), p.description.as_str()))
        .collect();

    // Get current default provider if it exists
    let current_provider: Option<String> = config.get_param("GOOSE_PROVIDER").ok();
    let default_provider = current_provider.unwrap_or_default();

    // Select provider
    let provider_name = cliclack::select("Which model provider should we use?")
        .initial_value(&default_provider)
        .items(&provider_items)
        .interact()?;

    // Get the selected provider's metadata
    let provider_meta = available_providers
        .iter()
        .find(|p| &p.name == provider_name)
        .expect("Selected provider must exist in metadata");

    // Configure required provider keys
    for key in &provider_meta.config_keys {
        if !key.required {
            continue;
        }

        // First check if the value is set via environment variable
        let from_env = std::env::var(&key.name).ok();

        match from_env {
            Some(env_value) => {
                let _ =
                    cliclack::log::info(format!("{} is set via environment variable", key.name));
                if cliclack::confirm("Would you like to save this value to your keyring?")
                    .initial_value(true)
                    .interact()?
                {
                    if key.secret {
                        config.set_secret(&key.name, Value::String(env_value))?;
                    } else {
                        config.set_param(&key.name, Value::String(env_value))?;
                    }
                    let _ = cliclack::log::info(format!("Saved {} to config file", key.name));
                }
            }
            None => {
                // No env var, check config/secret storage
                let existing: Result<String, _> = if key.secret {
                    config.get_secret(&key.name)
                } else {
                    config.get_param(&key.name)
                };

                match existing {
                    Ok(_) => {
                        let _ = cliclack::log::info(format!("{} is already configured", key.name));
                        if cliclack::confirm("Would you like to update this value?").interact()? {
                            // Check if this key uses OAuth flow
                            if key.oauth_flow {
                                handle_oauth_configuration(provider_name, &key.name).await?;
                            } else {
                                // Non-OAuth key, use manual entry
                                let value: String = if key.secret {
                                    cliclack::password(format!("Enter new value for {}", key.name))
                                        .mask('▪')
                                        .interact()?
                                } else {
                                    let mut input = cliclack::input(format!(
                                        "Enter new value for {}",
                                        key.name
                                    ));
                                    if key.default.is_some() {
                                        input = input.default_input(&key.default.clone().unwrap());
                                    }
                                    input.interact()?
                                };

                                if key.secret {
                                    config.set_secret(&key.name, Value::String(value))?;
                                } else {
                                    config.set_param(&key.name, Value::String(value))?;
                                }
                            }
                        }
                    }
                    Err(_) => {
                        // Check if this key uses OAuth flow
                        if key.oauth_flow {
                            handle_oauth_configuration(provider_name, &key.name).await?;
                        } else {
                            // Non-OAuth key, use manual entry
                            let value: String = if key.secret {
                                cliclack::password(format!(
                                    "Provider {} requires {}, please enter a value",
                                    provider_meta.display_name, key.name
                                ))
                                .mask('▪')
                                .interact()?
                            } else {
                                let mut input = cliclack::input(format!(
                                    "Provider {} requires {}, please enter a value",
                                    provider_meta.display_name, key.name
                                ));
                                if key.default.is_some() {
                                    input = input.default_input(&key.default.clone().unwrap());
                                }
                                input.interact()?
                            };

                            if key.secret {
                                config.set_secret(&key.name, Value::String(value))?;
                            } else {
                                config.set_param(&key.name, Value::String(value))?;
                            }
                        }
                    }
                }
            }
        }
    }

    // Attempt to fetch supported models for this provider
    let spin = spinner();
    spin.start("Attempting to fetch supported models...");
    let models_res = {
        let temp_model_config = ModelConfig::new(&provider_meta.default_model)?;
        let temp_provider = create(provider_name, temp_model_config)?;
        temp_provider.fetch_supported_models().await
    };
    spin.stop(style("Model fetch complete").green());

    // Select a model: on fetch error show styled error and abort; if Some(models), show list; if None, free-text input
    let model: String = match models_res {
        Err(e) => {
            // Provider hook error
            cliclack::outro(style(e.to_string()).on_red().white())?;
            return Ok(false);
        }
        Ok(Some(models)) => select_model_from_list(&models, provider_meta)?,
        Ok(None) => {
            let default_model =
                std::env::var("GOOSE_MODEL").unwrap_or(provider_meta.default_model.clone());
            cliclack::input("Enter a model from that provider:")
                .default_input(&default_model)
                .interact()?
        }
    };

    // Test the configuration
    let spin = spinner();
    spin.start("Checking your configuration...");

    // Create model config with env var settings
    let toolshim_enabled = std::env::var("GOOSE_TOOLSHIM")
        .map(|val| val == "1" || val.to_lowercase() == "true")
        .unwrap_or(false);

    let model_config = ModelConfig::new(&model)?
        .with_max_tokens(Some(50))
        .with_toolshim(toolshim_enabled)
        .with_toolshim_model(std::env::var("GOOSE_TOOLSHIM_OLLAMA_MODEL").ok());

    let provider = create(provider_name, model_config)?;

    let messages =
        vec![Message::user().with_text("What is the weather like in San Francisco today?")];
    // Only add the sample tool if toolshim is not enabled
    let tools = if !toolshim_enabled {
        let sample_tool = Tool::new(
            "get_weather".to_string(),
            "Get current temperature for a given location.".to_string(),
            object!({
                "type": "object",
                "required": ["location"],
                "properties": {
                    "location": {"type": "string"}
                }
            }),
        )
        .annotate(ToolAnnotations {
            title: Some("Get weather".to_string()),
            read_only_hint: Some(true),
            destructive_hint: Some(false),
            idempotent_hint: Some(false),
            open_world_hint: Some(false),
        });
        vec![sample_tool]
    } else {
        vec![]
    };

    let result = provider
        .complete(
            "You are an AI agent called Goose. You use tools of connected extensions to solve problems.",
            &messages,
            &tools.into_iter().collect::<Vec<_>>()
        ).await;

    match result {
        Ok((_message, _usage)) => {
            // Update config with new values only if the test succeeds
            config.set_param("GOOSE_PROVIDER", Value::String(provider_name.to_string()))?;
            config.set_param("GOOSE_MODEL", Value::String(model.clone()))?;
            cliclack::outro("Configuration saved successfully")?;
            Ok(true)
        }
        Err(e) => {
            spin.stop(style(e.to_string()).red());
            cliclack::outro(style("Failed to configure provider: init chat completion request with tool did not succeed.").on_red().white())?;
            Ok(false)
        }
    }
}

/// Configure extensions that can be used with goose
/// Dialog for toggling which extensions are enabled/disabled
pub fn toggle_extensions_dialog() -> Result<(), Box<dyn Error>> {
    let extensions = ExtensionConfigManager::get_all()?;

    if extensions.is_empty() {
        cliclack::outro(
            "No extensions configured yet. Run configure and add some extensions first.",
        )?;
        return Ok(());
    }

    // Create a list of extension names and their enabled status
    let mut extension_status: Vec<(String, bool)> = extensions
        .iter()
        .map(|entry| (entry.config.name().to_string(), entry.enabled))
        .collect();

    // Sort extensions alphabetically by name
    extension_status.sort_by(|a, b| a.0.cmp(&b.0));

    // Get currently enabled extensions for the selection
    let enabled_extensions: Vec<&String> = extension_status
        .iter()
        .filter(|(_, enabled)| *enabled)
        .map(|(name, _)| name)
        .collect();

    // Let user toggle extensions
    let selected = cliclack::multiselect(
        "enable extensions: (use \"space\" to toggle and \"enter\" to submit)",
    )
    .required(false)
    .items(
        &extension_status
            .iter()
            .map(|(name, _)| (name, name.as_str(), MULTISELECT_VISIBILITY_HINT))
            .collect::<Vec<_>>(),
    )
    .initial_values(enabled_extensions)
    .interact()?;

    // Update enabled status for each extension
    for name in extension_status.iter().map(|(name, _)| name) {
        ExtensionConfigManager::set_enabled(
            &name_to_key(name),
            selected.iter().any(|s| s.as_str() == name),
        )?;
    }

    cliclack::outro("Extension settings updated successfully")?;
    Ok(())
}

pub fn configure_extensions_dialog() -> Result<(), Box<dyn Error>> {
    let extension_type = cliclack::select("What type of extension would you like to add?")
        .item(
            "built-in",
            "Built-in Extension",
            "Use an extension that comes with Goose",
        )
        .item(
            "stdio",
            "Command-line Extension",
            "Run a local command or script",
        )
        .item(
            "sse",
            "Remote Extension (SSE)",
            "Connect to a remote extension via Server-Sent Events",
        )
        .item(
            "streamable_http",
            "Remote Extension (Streaming HTTP)",
            "Connect to a remote extension via MCP Streaming HTTP",
        )
        .interact()?;

    match extension_type {
        // TODO we'll want a place to collect all these options, maybe just an enum in goose-mcp
        "built-in" => {
            let extension = cliclack::select("Which built-in extension would you like to enable?")
                .item(
                    "autovisualiser",
                    "Auto Visualiser",
                    "Data visualization and UI generation tools",
                )
                .item(
                    "computercontroller",
                    "Computer Controller",
                    "controls for webscraping, file caching, and automations",
                )
                .item(
                    "developer",
                    "Developer Tools",
                    "Code editing and shell access",
                )
                .item("jetbrains", "JetBrains", "Connect to jetbrains IDEs")
                .item(
                    "memory",
                    "Memory",
                    "Tools to save and retrieve durable memories",
                )
                .item(
                    "tutorial",
                    "Tutorial",
                    "Access interactive tutorials and guides",
                )
                .interact()?
                .to_string();

            let timeout: u64 = cliclack::input("Please set the timeout for this tool (in secs):")
                .placeholder(&goose::config::DEFAULT_EXTENSION_TIMEOUT.to_string())
                .validate(|input: &String| match input.parse::<u64>() {
                    Ok(_) => Ok(()),
                    Err(_) => Err("Please enter a valid timeout"),
                })
                .interact()?;

            let display_name = get_display_name(&extension);

            ExtensionConfigManager::set(ExtensionEntry {
                enabled: true,
                config: ExtensionConfig::Builtin {
                    name: extension.clone(),
                    display_name: Some(display_name),
                    timeout: Some(timeout),
                    bundled: Some(true),
                    description: None,
                    available_tools: Vec::new(),
                },
            })?;

            cliclack::outro(format!("Enabled {} extension", style(extension).green()))?;
        }
        "stdio" => {
            let extensions = ExtensionConfigManager::get_all_names()?;
            let name: String = cliclack::input("What would you like to call this extension?")
                .placeholder("my-extension")
                .validate(move |input: &String| {
                    if input.is_empty() {
                        Err("Please enter a name")
                    } else if extensions.contains(input) {
                        Err("An extension with this name already exists")
                    } else {
                        Ok(())
                    }
                })
                .interact()?;

            let command_str: String = cliclack::input("What command should be run?")
                .placeholder("npx -y @block/gdrive")
                .validate(|input: &String| {
                    if input.is_empty() {
                        Err("Please enter a command")
                    } else {
                        Ok(())
                    }
                })
                .interact()?;

            let timeout: u64 = cliclack::input("Please set the timeout for this tool (in secs):")
                .placeholder(&goose::config::DEFAULT_EXTENSION_TIMEOUT.to_string())
                .validate(|input: &String| match input.parse::<u64>() {
                    Ok(_) => Ok(()),
                    Err(_) => Err("Please enter a valid timeout"),
                })
                .interact()?;

            // Split the command string into command and args
            // TODO: find a way to expose this to the frontend so we dont need to re-write code
            let mut parts = command_str.split_whitespace();
            let cmd = parts.next().unwrap_or("").to_string();
            let args: Vec<String> = parts.map(String::from).collect();

            let add_desc = cliclack::confirm("Would you like to add a description?").interact()?;

            let description = if add_desc {
                let desc = cliclack::input("Enter a description for this extension:")
                    .placeholder("Description")
                    .validate(|input: &String| match input.parse::<String>() {
                        Ok(_) => Ok(()),
                        Err(_) => Err("Please enter a valid description"),
                    })
                    .interact()?;
                Some(desc)
            } else {
                None
            };

            let add_env =
                cliclack::confirm("Would you like to add environment variables?").interact()?;

            let mut envs = HashMap::new();
            let mut env_keys = Vec::new();
            let config = Config::global();

            if add_env {
                loop {
                    let key: String = cliclack::input("Environment variable name:")
                        .placeholder("API_KEY")
                        .interact()?;

                    let value: String = cliclack::password("Environment variable value:")
                        .mask('▪')
                        .interact()?;

                    // Try to store in keychain
                    let keychain_key = key.to_string();
                    match config.set_secret(&keychain_key, Value::String(value.clone())) {
                        Ok(_) => {
                            // Successfully stored in keychain, add to env_keys
                            env_keys.push(keychain_key);
                        }
                        Err(_) => {
                            // Failed to store in keychain, store directly in envs
                            envs.insert(key, value);
                        }
                    }

                    if !cliclack::confirm("Add another environment variable?").interact()? {
                        break;
                    }
                }
            }

            ExtensionConfigManager::set(ExtensionEntry {
                enabled: true,
                config: ExtensionConfig::Stdio {
                    name: name.clone(),
                    cmd,
                    args,
                    envs: Envs::new(envs),
                    env_keys,
                    description,
                    timeout: Some(timeout),
                    bundled: None,
                    available_tools: Vec::new(),
                },
            })?;

            cliclack::outro(format!("Added {} extension", style(name).green()))?;
        }
        "sse" => {
            let extensions = ExtensionConfigManager::get_all_names()?;
            let name: String = cliclack::input("What would you like to call this extension?")
                .placeholder("my-remote-extension")
                .validate(move |input: &String| {
                    if input.is_empty() {
                        Err("Please enter a name")
                    } else if extensions.contains(input) {
                        Err("An extension with this name already exists")
                    } else {
                        Ok(())
                    }
                })
                .interact()?;

            let uri: String = cliclack::input("What is the SSE endpoint URI?")
                .placeholder("http://localhost:8000/events")
                .validate(|input: &String| {
                    if input.is_empty() {
                        Err("Please enter a URI")
                    } else if !input.starts_with("http") {
                        Err("URI should start with http:// or https://")
                    } else {
                        Ok(())
                    }
                })
                .interact()?;

            let timeout: u64 = cliclack::input("Please set the timeout for this tool (in secs):")
                .placeholder(&goose::config::DEFAULT_EXTENSION_TIMEOUT.to_string())
                .validate(|input: &String| match input.parse::<u64>() {
                    Ok(_) => Ok(()),
                    Err(_) => Err("Please enter a valid timeout"),
                })
                .interact()?;

            let add_desc = cliclack::confirm("Would you like to add a description?").interact()?;

            let description = if add_desc {
                let desc = cliclack::input("Enter a description for this extension:")
                    .placeholder("Description")
                    .validate(|input: &String| match input.parse::<String>() {
                        Ok(_) => Ok(()),
                        Err(_) => Err("Please enter a valid description"),
                    })
                    .interact()?;
                Some(desc)
            } else {
                None
            };

            let add_env =
                cliclack::confirm("Would you like to add environment variables?").interact()?;

            let mut envs = HashMap::new();
            let mut env_keys = Vec::new();
            let config = Config::global();

            if add_env {
                loop {
                    let key: String = cliclack::input("Environment variable name:")
                        .placeholder("API_KEY")
                        .interact()?;

                    let value: String = cliclack::password("Environment variable value:")
                        .mask('▪')
                        .interact()?;

                    // Try to store in keychain
                    let keychain_key = key.to_string();
                    match config.set_secret(&keychain_key, Value::String(value.clone())) {
                        Ok(_) => {
                            // Successfully stored in keychain, add to env_keys
                            env_keys.push(keychain_key);
                        }
                        Err(_) => {
                            // Failed to store in keychain, store directly in envs
                            envs.insert(key, value);
                        }
                    }

                    if !cliclack::confirm("Add another environment variable?").interact()? {
                        break;
                    }
                }
            }

            ExtensionConfigManager::set(ExtensionEntry {
                enabled: true,
                config: ExtensionConfig::Sse {
                    name: name.clone(),
                    uri,
                    envs: Envs::new(envs),
                    env_keys,
                    description,
                    timeout: Some(timeout),
                    bundled: None,
                    available_tools: Vec::new(),
                },
            })?;

            cliclack::outro(format!("Added {} extension", style(name).green()))?;
        }
        "streamable_http" => {
            let extensions = ExtensionConfigManager::get_all_names()?;
            let name: String = cliclack::input("What would you like to call this extension?")
                .placeholder("my-remote-extension")
                .validate(move |input: &String| {
                    if input.is_empty() {
                        Err("Please enter a name")
                    } else if extensions.contains(input) {
                        Err("An extension with this name already exists")
                    } else {
                        Ok(())
                    }
                })
                .interact()?;

            let uri: String = cliclack::input("What is the Streaming HTTP endpoint URI?")
                .placeholder("http://localhost:8000/messages")
                .validate(|input: &String| {
                    if input.is_empty() {
                        Err("Please enter a URI")
                    } else if !(input.starts_with("http://") || input.starts_with("https://")) {
                        Err("URI should start with http:// or https://")
                    } else {
                        Ok(())
                    }
                })
                .interact()?;

            let timeout: u64 = cliclack::input("Please set the timeout for this tool (in secs):")
                .placeholder(&goose::config::DEFAULT_EXTENSION_TIMEOUT.to_string())
                .validate(|input: &String| match input.parse::<u64>() {
                    Ok(_) => Ok(()),
                    Err(_) => Err("Please enter a valid timeout"),
                })
                .interact()?;

            let add_desc = cliclack::confirm("Would you like to add a description?").interact()?;

            let description = if add_desc {
                let desc = cliclack::input("Enter a description for this extension:")
                    .placeholder("Description")
                    .validate(|input: &String| {
                        if input.trim().is_empty() {
                            Err("Please enter a valid description")
                        } else {
                            Ok(())
                        }
                    })
                    .interact()?;
                Some(desc)
            } else {
                None
            };

            let add_headers =
                cliclack::confirm("Would you like to add custom headers?").interact()?;

            let mut headers = HashMap::new();
            if add_headers {
                loop {
                    let key: String = cliclack::input("Header name:")
                        .placeholder("Authorization")
                        .interact()?;

                    let value: String = cliclack::input("Header value:")
                        .placeholder("Bearer token123")
                        .interact()?;

                    headers.insert(key, value);

                    if !cliclack::confirm("Add another header?").interact()? {
                        break;
                    }
                }
            }

            let add_env = false; // No env prompt for Streaming HTTP

            let mut envs = HashMap::new();
            let mut env_keys = Vec::new();
            let config = Config::global();

            if add_env {
                loop {
                    let key: String = cliclack::input("Environment variable name:")
                        .placeholder("API_KEY")
                        .interact()?;

                    let value: String = cliclack::password("Environment variable value:")
                        .mask('▪')
                        .interact()?;

                    // Try to store in keychain
                    let keychain_key = key.to_string();
                    match config.set_secret(&keychain_key, Value::String(value.clone())) {
                        Ok(_) => {
                            // Successfully stored in keychain, add to env_keys
                            env_keys.push(keychain_key);
                        }
                        Err(_) => {
                            // Failed to store in keychain, store directly in envs
                            envs.insert(key, value);
                        }
                    }

                    if !cliclack::confirm("Add another environment variable?").interact()? {
                        break;
                    }
                }
            }

            ExtensionConfigManager::set(ExtensionEntry {
                enabled: true,
                config: ExtensionConfig::StreamableHttp {
                    name: name.clone(),
                    uri,
                    envs: Envs::new(envs),
                    env_keys,
                    headers,
                    description,
                    timeout: Some(timeout),
                    bundled: None,
                    available_tools: Vec::new(),
                },
            })?;

            cliclack::outro(format!("Added {} extension", style(name).green()))?;
        }
        _ => unreachable!(),
    };

    Ok(())
}

pub fn remove_extension_dialog() -> Result<(), Box<dyn Error>> {
    let extensions = ExtensionConfigManager::get_all()?;

    // Create a list of extension names and their enabled status
    let mut extension_status: Vec<(String, bool)> = extensions
        .iter()
        .map(|entry| (entry.config.name().to_string(), entry.enabled))
        .collect();

    // Sort extensions alphabetically by name
    extension_status.sort_by(|a, b| a.0.cmp(&b.0));

    if extensions.is_empty() {
        cliclack::outro(
            "No extensions configured yet. Run configure and add some extensions first.",
        )?;
        return Ok(());
    }

    // Check if all extensions are enabled
    if extension_status.iter().all(|(_, enabled)| *enabled) {
        cliclack::outro(
            "All extensions are currently enabled. You must first disable extensions before removing them.",
        )?;
        return Ok(());
    }

    // Filter out only disabled extensions
    let disabled_extensions: Vec<_> = extensions
        .iter()
        .filter(|entry| !entry.enabled)
        .map(|entry| (entry.config.name().to_string(), entry.enabled))
        .collect();

    let selected = cliclack::multiselect("Select extensions to remove (note: you can only remove disabled extensions - use \"space\" to toggle and \"enter\" to submit)")
        .required(false)
        .items(
            &disabled_extensions
                .iter()
                .filter(|(_, enabled)| !enabled)
                .map(|(name, _)| (name, name.as_str(), MULTISELECT_VISIBILITY_HINT))
                .collect::<Vec<_>>(),
        )
        .interact()?;

    for name in selected {
        ExtensionConfigManager::remove(&name_to_key(name))?;
        let mut permission_manager = PermissionManager::default();
        permission_manager.remove_extension(&name_to_key(name));
        cliclack::outro(format!("Removed {} extension", style(name).green()))?;
    }

    Ok(())
}

pub async fn configure_settings_dialog() -> Result<(), Box<dyn Error>> {
    let setting_type = cliclack::select("What setting would you like to configure?")
        .item("goose_mode", "Goose Mode", "Configure Goose mode")
        .item(
            "goose_router_strategy",
            "Router Tool Selection Strategy",
            "Experimental: configure a strategy for auto selecting tools to use",
        )
        .item(
            "tool_permission",
            "Tool Permission",
            "Set permission for individual tool of enabled extensions",
        )
        .item(
            "tool_output",
            "Tool Output",
            "Show more or less tool output",
        )
        .item(
            "max_turns",
            "Max Turns",
            "Set maximum number of turns without user input",
        )
        .item(
            "experiment",
            "Toggle Experiment",
            "Enable or disable an experiment feature",
        )
        .item(
            "recipe",
            "Goose recipe github repo",
            "Goose will pull recipes from this repo if not found locally.",
        )
        .item(
            "scheduler",
            "Scheduler Type",
            "Choose between built-in cron scheduler or Temporal workflow engine",
        )
        .interact()?;

    match setting_type {
        "goose_mode" => {
            configure_goose_mode_dialog()?;
        }
        "goose_router_strategy" => {
            configure_goose_router_strategy_dialog()?;
        }
        "tool_permission" => {
            configure_tool_permissions_dialog().await.and(Ok(()))?;
        }
        "tool_output" => {
            configure_tool_output_dialog()?;
        }
        "max_turns" => {
            configure_max_turns_dialog()?;
        }
        "experiment" => {
            toggle_experiments_dialog()?;
        }
        "recipe" => {
            configure_recipe_dialog()?;
        }
        "scheduler" => {
            configure_scheduler_dialog()?;
        }
        _ => unreachable!(),
    };

    Ok(())
}

pub fn configure_goose_mode_dialog() -> Result<(), Box<dyn Error>> {
    let config = Config::global();

    // Check if GOOSE_MODE is set as an environment variable
    if std::env::var("GOOSE_MODE").is_ok() {
        let _ = cliclack::log::info("Notice: GOOSE_MODE environment variable is set and will override the configuration here.");
    }

    let mode = cliclack::select("Which Goose mode would you like to configure?")
        .item(
            "auto",
            "Auto Mode",
            "Full file modification, extension usage, edit, create and delete files freely"
        )
        .item(
            "approve",
            "Approve Mode",
            "All tools, extensions and file modifications will require human approval"
        )
        .item(
            "smart_approve",
            "Smart Approve Mode",
            "Editing, creating, deleting files and using extensions will require human approval"
        )
        .item(
            "chat",
            "Chat Mode",
            "Engage with the selected provider without using tools, extensions, or file modification"
        )
        .interact()?;

    match mode {
        "auto" => {
            config.set_param("GOOSE_MODE", Value::String("auto".to_string()))?;
            cliclack::outro("Set to Auto Mode - full file modification enabled")?;
        }
        "approve" => {
            config.set_param("GOOSE_MODE", Value::String("approve".to_string()))?;
            cliclack::outro("Set to Approve Mode - all tools and modifications require approval")?;
        }
        "smart_approve" => {
            config.set_param("GOOSE_MODE", Value::String("smart_approve".to_string()))?;
            cliclack::outro("Set to Smart Approve Mode - modifications require approval")?;
        }
        "chat" => {
            config.set_param("GOOSE_MODE", Value::String("chat".to_string()))?;
            cliclack::outro("Set to Chat Mode - no tools or modifications enabled")?;
        }
        _ => unreachable!(),
    };
    Ok(())
}

pub fn configure_goose_router_strategy_dialog() -> Result<(), Box<dyn Error>> {
    let config = Config::global();

    let enable_router = cliclack::select("Would you like to enable smart tool routing?")
        .item(
            "true",
            "Enable Router",
            "Use LLM-based intelligence to select tools",
        )
        .item(
            "false",
            "Disable Router",
            "Use the default tool selection strategy",
        )
        .interact()?;

    match enable_router {
        "true" => {
            config.set_param("GOOSE_ENABLE_ROUTER", Value::String("true".to_string()))?;
            cliclack::outro("Router enabled - using LLM-based intelligence for tool selection")?;
        }
        "false" => {
            config.set_param("GOOSE_ENABLE_ROUTER", Value::String("false".to_string()))?;
            cliclack::outro("Router disabled - using default tool selection")?;
        }
        _ => unreachable!(),
    };
    Ok(())
}

pub fn configure_tool_output_dialog() -> Result<(), Box<dyn Error>> {
    let config = Config::global();
    // Check if GOOSE_CLI_MIN_PRIORITY is set as an environment variable
    if std::env::var("GOOSE_CLI_MIN_PRIORITY").is_ok() {
        let _ = cliclack::log::info("Notice: GOOSE_CLI_MIN_PRIORITY environment variable is set and will override the configuration here.");
    }
    let tool_log_level = cliclack::select("Which tool output would you like to show?")
        .item("high", "High Importance", "")
        .item("medium", "Medium Importance", "Ex. results of file-writes")
        .item("all", "All (default)", "Ex. shell command output")
        .interact()?;

    match tool_log_level {
        "high" => {
            config.set_param("GOOSE_CLI_MIN_PRIORITY", Value::from(0.8))?;
            cliclack::outro("Showing tool output of high importance only.")?;
        }
        "medium" => {
            config.set_param("GOOSE_CLI_MIN_PRIORITY", Value::from(0.2))?;
            cliclack::outro("Showing tool output of medium importance.")?;
        }
        "all" => {
            config.set_param("GOOSE_CLI_MIN_PRIORITY", Value::from(0.0))?;
            cliclack::outro("Showing all tool output.")?;
        }
        _ => unreachable!(),
    };

    Ok(())
}

/// Configure experiment features that can be used with goose
/// Dialog for toggling which experiments are enabled/disabled
pub fn toggle_experiments_dialog() -> Result<(), Box<dyn Error>> {
    let experiments = ExperimentManager::get_all()?;

    if experiments.is_empty() {
        cliclack::outro("No experiments supported yet.")?;
        return Ok(());
    }

    // Get currently enabled experiments for the selection
    let enabled_experiments: Vec<&String> = experiments
        .iter()
        .filter(|(_, enabled)| *enabled)
        .map(|(name, _)| name)
        .collect();

    // Let user toggle experiments
    let selected = cliclack::multiselect(
        "enable experiments: (use \"space\" to toggle and \"enter\" to submit)",
    )
    .required(false)
    .items(
        &experiments
            .iter()
            .map(|(name, _)| (name, name.as_str(), MULTISELECT_VISIBILITY_HINT))
            .collect::<Vec<_>>(),
    )
    .initial_values(enabled_experiments)
    .interact()?;

    // Update enabled status for each experiments
    for name in experiments.iter().map(|(name, _)| name) {
        ExperimentManager::set_enabled(name, selected.iter().any(|&s| s.as_str() == name))?;
    }

    cliclack::outro("Experiments settings updated successfully")?;
    Ok(())
}

pub async fn configure_tool_permissions_dialog() -> Result<(), Box<dyn Error>> {
    let mut extensions: Vec<String> = ExtensionConfigManager::get_all()
        .unwrap_or_default()
        .into_iter()
        .filter(|ext| ext.enabled)
        .map(|ext| ext.config.name().clone())
        .collect();
    extensions.push("platform".to_string());

    // Sort extensions alphabetically by name
    extensions.sort();

    let selected_extension_name = cliclack::select("Choose an extension to configure tools")
        .items(
            &extensions
                .iter()
                .map(|ext| (ext.clone(), ext.clone(), ""))
                .collect::<Vec<_>>(),
        )
        .interact()?;

    // Fetch tools for the selected extension
    // Load config and get provider/model
    let config = Config::global();

    let provider_name: String = config
        .get_param("GOOSE_PROVIDER")
        .expect("No provider configured. Please set model provider first");

    let model: String = config
        .get_param("GOOSE_MODEL")
        .expect("No model configured. Please set model first");
    let model_config = ModelConfig::new(&model)?;

    // Create the agent
    let agent = Agent::new();
    let new_provider = create(&provider_name, model_config)?;
    agent.update_provider(new_provider).await?;
    if let Ok(Some(config)) = ExtensionConfigManager::get_config_by_name(&selected_extension_name) {
        agent
            .add_extension(config.clone())
            .await
            .unwrap_or_else(|_| {
                println!(
                    "{} Failed to check extension: {}",
                    style("Error").red().italic(),
                    config.name()
                );
            });
    } else {
        println!(
            "{} Configuration not found for extension: {}",
            style("Warning").yellow().italic(),
            selected_extension_name
        );
        return Ok(());
    }

    let mut permission_manager = PermissionManager::default();
    let selected_tools = agent
        .list_tools(Some(selected_extension_name.clone()))
        .await
        .into_iter()
        .filter(|tool| {
            tool.name != PLATFORM_LIST_RESOURCES_TOOL_NAME
                && tool.name != PLATFORM_READ_RESOURCE_TOOL_NAME
        })
        .map(|tool| {
            ToolInfo::new(
                &tool.name,
                tool.description
                    .as_ref()
                    .map(|d| d.as_ref())
                    .unwrap_or_default(),
                get_parameter_names(&tool),
                permission_manager.get_user_permission(&tool.name),
            )
        })
        .collect::<Vec<ToolInfo>>();

    let tool_name = cliclack::select("Choose a tool to update permission")
        .items(
            &selected_tools
                .iter()
                .map(|tool| {
                    let first_description = tool
                        .description
                        .split('.')
                        .next()
                        .unwrap_or("No description available")
                        .trim();
                    (tool.name.clone(), tool.name.clone(), first_description)
                })
                .collect::<Vec<_>>(),
        )
        .interact()?;

    // Find the selected tool
    let tool = selected_tools
        .iter()
        .find(|tool| tool.name == tool_name)
        .unwrap();

    // Display tool description and current permission level
    let current_permission = match tool.permission {
        Some(PermissionLevel::AlwaysAllow) => "Always Allow",
        Some(PermissionLevel::AskBefore) => "Ask Before",
        Some(PermissionLevel::NeverAllow) => "Never Allow",
        None => "Not Set",
    };

    // Allow user to set the permission level
    let permission = cliclack::select(format!(
        "Set permission level for tool {}, current permission level: {}",
        tool.name, current_permission
    ))
    .item(
        "always_allow",
        "Always Allow",
        "Allow this tool to execute without asking",
    )
    .item(
        "ask_before",
        "Ask Before",
        "Prompt before executing this tool",
    )
    .item(
        "never_allow",
        "Never Allow",
        "Prevent this tool from executing",
    )
    .interact()?;

    let permission_label = match permission {
        "always_allow" => "Always Allow",
        "ask_before" => "Ask Before",
        "never_allow" => "Never Allow",
        _ => unreachable!(),
    };

    // Update the permission level in the configuration
    let new_permission = match permission {
        "always_allow" => PermissionLevel::AlwaysAllow,
        "ask_before" => PermissionLevel::AskBefore,
        "never_allow" => PermissionLevel::NeverAllow,
        _ => unreachable!(),
    };

    permission_manager.update_user_permission(&tool.name, new_permission);

    cliclack::outro(format!(
        "Updated permission level for tool {} to {}.",
        tool.name, permission_label
    ))?;

    Ok(())
}

fn configure_recipe_dialog() -> Result<(), Box<dyn Error>> {
    let key_name = GOOSE_RECIPE_GITHUB_REPO_CONFIG_KEY;
    let config = Config::global();
    let default_recipe_repo = std::env::var(key_name)
        .ok()
        .or_else(|| config.get_param(key_name).unwrap_or(None));
    let mut recipe_repo_input = cliclack::input(
        "Enter your Goose Recipe Github repo (owner/repo): eg: my_org/goose-recipes",
    )
    .required(false);
    if let Some(recipe_repo) = default_recipe_repo {
        recipe_repo_input = recipe_repo_input.default_input(&recipe_repo);
    }
    let input_value: String = recipe_repo_input.interact()?;
    if input_value.clone().trim().is_empty() {
        config.delete(key_name)?;
    } else {
        config.set_param(key_name, Value::String(input_value))?;
    }
    Ok(())
}

fn configure_scheduler_dialog() -> Result<(), Box<dyn Error>> {
    let config = Config::global();

    // Check if GOOSE_SCHEDULER_TYPE is set as an environment variable
    if std::env::var("GOOSE_SCHEDULER_TYPE").is_ok() {
        let _ = cliclack::log::info("Notice: GOOSE_SCHEDULER_TYPE environment variable is set and will override the configuration here.");
    }

    // Get current scheduler type from config for display
    let current_scheduler: String = config
        .get_param("GOOSE_SCHEDULER_TYPE")
        .unwrap_or_else(|_| "legacy".to_string());

    println!(
        "Current scheduler type: {}",
        style(&current_scheduler).cyan()
    );

    let scheduler_type = cliclack::select("Which scheduler type would you like to use?")
        .items(&[
            ("legacy", "Built-in Cron (Default)", "Uses Goose's built-in cron scheduler. Simple and reliable for basic scheduling needs."),
            ("temporal", "Temporal", "Uses Temporal workflow engine for advanced scheduling features. Requires Temporal CLI to be installed.")
        ])
        .interact()?;

    match scheduler_type {
        "legacy" => {
            config.set_param("GOOSE_SCHEDULER_TYPE", Value::String("legacy".to_string()))?;
            cliclack::outro(
                "Set to Built-in Cron scheduler - simple and reliable for basic scheduling",
            )?;
        }
        "temporal" => {
            config.set_param(
                "GOOSE_SCHEDULER_TYPE",
                Value::String("temporal".to_string()),
            )?;
            cliclack::outro(
                "Set to Temporal scheduler - advanced workflow engine for complex scheduling",
            )?;
            println!();
            println!("📋 {}", style("Note:").bold());
            println!("  • Temporal scheduler requires Temporal CLI to be installed");
            println!("  • macOS: brew install temporal");
            println!("  • Linux/Windows: https://github.com/temporalio/cli/releases");
            println!("  • If Temporal is unavailable, Goose will automatically fall back to the built-in scheduler");
            println!("  • The scheduling engines do not share the list of schedules");
        }
        _ => unreachable!(),
    };

    Ok(())
}

pub fn configure_max_turns_dialog() -> Result<(), Box<dyn Error>> {
    let config = Config::global();

    let current_max_turns: u32 = config.get_param("GOOSE_MAX_TURNS").unwrap_or(1000);

    let max_turns_input: String =
        cliclack::input("Set maximum number of agent turns without user input:")
            .placeholder(&current_max_turns.to_string())
            .default_input(&current_max_turns.to_string())
            .validate(|input: &String| match input.parse::<u32>() {
                Ok(value) => {
                    if value < 1 {
                        Err("Value must be at least 1")
                    } else {
                        Ok(())
                    }
                }
                Err(_) => Err("Please enter a valid number"),
            })
            .interact()?;

    let max_turns: u32 = max_turns_input.parse()?;
    config.set_param("GOOSE_MAX_TURNS", Value::from(max_turns))?;

    cliclack::outro(format!(
        "Set maximum turns to {} - Goose will ask for input after {} consecutive actions",
        max_turns, max_turns
    ))?;

    Ok(())
}

/// Handle OpenRouter authentication
pub async fn handle_openrouter_auth() -> Result<(), Box<dyn Error>> {
    use goose::config::{configure_openrouter, signup_openrouter::OpenRouterAuth};
    use goose::conversation::message::Message;
    use goose::providers::create;

    // Use the OpenRouter authentication flow
    let mut auth_flow = OpenRouterAuth::new()?;
    match auth_flow.complete_flow().await {
        Ok(api_key) => {
            println!("\nAuthentication complete!");

            // Get config instance
            let config = Config::global();

            // Use the existing configure_openrouter function to set everything up
            println!("\nConfiguring OpenRouter...");
            if let Err(e) = configure_openrouter(config, api_key) {
                eprintln!("Failed to configure OpenRouter: {}", e);
                return Err(e.into());
            }

            println!("✓ OpenRouter configuration complete");
            println!("✓ Models configured successfully");

            // Test configuration - get the model that was configured
            println!("\nTesting configuration...");
            let configured_model: String = config.get_param("GOOSE_MODEL")?;
            let model_config = match goose::model::ModelConfig::new(&configured_model) {
                Ok(config) => config,
                Err(e) => {
                    eprintln!("⚠️  Invalid model configuration: {}", e);
                    eprintln!(
                        "Your settings have been saved. Please check your model configuration."
                    );
                    return Ok(());
                }
            };

            match create("openrouter", model_config) {
                Ok(provider) => {
                    // Simple test request
                    let test_result = provider
                        .complete(
                            "You are Goose, an AI assistant.",
                            &[Message::user().with_text("Say 'Configuration test successful!'")],
                            &[],
                        )
                        .await;

                    match test_result {
                        Ok(_) => {
                            println!("✓ Configuration test passed!");

                            // Enable the developer extension by default if not already enabled
                            let entries = ExtensionConfigManager::get_all()?;
                            let has_developer = entries
                                .iter()
                                .any(|e| e.config.name() == "developer" && e.enabled);

                            if !has_developer {
                                match ExtensionConfigManager::set(ExtensionEntry {
                                    enabled: true,
                                    config: ExtensionConfig::Builtin {
                                        name: "developer".to_string(),
                                        display_name: Some(
                                            goose::config::DEFAULT_DISPLAY_NAME.to_string(),
                                        ),
                                        timeout: Some(goose::config::DEFAULT_EXTENSION_TIMEOUT),
                                        bundled: Some(true),
                                        description: None,
                                        available_tools: Vec::new(),
                                    },
                                }) {
                                    Ok(_) => println!("✓ Developer extension enabled"),
                                    Err(e) => {
                                        eprintln!("⚠️  Failed to enable developer extension: {}", e)
                                    }
                                }
                            }

                            cliclack::outro("OpenRouter setup complete! You can now use Goose.")?;
                        }
                        Err(e) => {
                            eprintln!("⚠️  Configuration test failed: {}", e);
                            eprintln!("Your settings have been saved, but there may be an issue with the connection.");
                        }
                    }
                }
                Err(e) => {
                    eprintln!("⚠️  Failed to create provider for testing: {}", e);
                    eprintln!("Your settings have been saved. Please check your configuration.");
                }
            }
        }
        Err(e) => {
            eprintln!("Authentication failed: {}", e);
            return Err(e.into());
        }
    }

    Ok(())
}

fn add_provider() -> Result<(), Box<dyn Error>> {
    let provider_type = cliclack::select("What type of API is this?")
        .item(
            "openai_compatible",
            "OpenAI Compatible",
            "Uses OpenAI API format",
        )
        .item(
            "anthropic_compatible",
            "Anthropic Compatible",
            "Uses Anthropic API format",
        )
        .item(
            "ollama_compatible",
            "Ollama Compatible",
            "Uses Ollama API format",
        )
        .interact()?;

    let display_name: String = cliclack::input("What should we call this provider?")
        .placeholder("Your Provider Name")
        .validate(|input: &String| {
            if input.is_empty() {
                Err("Please enter a name")
            } else {
                Ok(())
            }
        })
        .interact()?;

    let api_url: String = cliclack::input("Provider API URL:")
        .placeholder("https://api.example.com/v1/messages")
        .validate(|input: &String| {
            if !input.starts_with("http://") && !input.starts_with("https://") {
                Err("URL must start with either http:// or https://")
            } else {
                Ok(())
            }
        })
        .interact()?;

    let api_key: String = cliclack::password("API key:").mask('▪').interact()?;

    let models_input: String = cliclack::input("Available models (seperate with commas):")
        .placeholder("model-a, model-b, model-c")
        .validate(|input: &String| {
            if input.trim().is_empty() {
                Err("Please enter at least one model name")
            } else {
                Ok(())
            }
        })
        .interact()?;

    let models: Vec<String> = models_input
        .split(',')
        .map(|s| s.trim().to_string())
        .filter(|s| !s.is_empty())
        .collect();

    let supports_streaming = cliclack::confirm("Does this provider support streaming responses?")
        .initial_value(true)
        .interact()?;

    CustomProviderConfig::create_and_save(
        provider_type,
        display_name.clone(),
        api_url,
        api_key,
        models,
        Some(supports_streaming),
    )?;

    cliclack::outro(format!("Custom provider added: {}", display_name))?;
    Ok(())
}

fn remove_provider() -> Result<(), Box<dyn Error>> {
    let custom_providers_dir = goose::config::custom_providers::custom_providers_dir();
    let custom_providers = if custom_providers_dir.exists() {
        goose::config::custom_providers::load_custom_providers(&custom_providers_dir)?
    } else {
        Vec::new()
    };

    if custom_providers.is_empty() {
        cliclack::outro("No custom providers added just yet.")?;
        return Ok(());
    }

    let provider_items: Vec<_> = custom_providers
        .iter()
        .map(|p| (p.name.as_str(), p.display_name.as_str(), "Custom provider"))
        .collect();

    let selected_id = cliclack::select("Which custom provider would you like to remove?")
        .items(&provider_items)
        .interact()?;

    CustomProviderConfig::remove(selected_id)?;
    cliclack::outro(format!("Removed custom provider: {}", selected_id))?;
    Ok(())
}

pub fn configure_custom_provider_dialog() -> Result<(), Box<dyn Error>> {
    let action = cliclack::select("What would you like to do?")
        .item(
            "add",
            "Add A Custom Provider",
            "Add a new OpenAI/Anthropic/Ollama compatible Provider",
        )
        .item(
            "remove",
            "Remove Custom Provider",
            "Remove an existing custom provider",
        )
        .interact()?;

    match action {
        "add" => add_provider(),
        "remove" => remove_provider(),
        _ => unreachable!(),
    }
}<|MERGE_RESOLUTION|>--- conflicted
+++ resolved
@@ -32,11 +32,7 @@
     match extension_id {
         "developer" => "Developer Tools".to_string(),
         "computercontroller" => "Computer Controller".to_string(),
-<<<<<<< HEAD
         "autovisualiser" => "Auto Visualiser".to_string(),
-        "googledrive" => "Google Drive".to_string(),
-=======
->>>>>>> 62121c68
         "memory" => "Memory".to_string(),
         "tutorial" => "Tutorial".to_string(),
         "jetbrains" => "JetBrains".to_string(),
