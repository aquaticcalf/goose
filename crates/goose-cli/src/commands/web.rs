--- conflicted
+++ resolved
@@ -620,13 +620,8 @@
 
                                     // For now, auto-summarize in web mode
                                     // TODO: Implement proper UI for context handling
-<<<<<<< HEAD
                                     let (summarized_messages, _, _) =
-                                        agent.summarize_context(&messages).await?;
-=======
-                                    let (summarized_messages, _) =
                                         agent.summarize_context(messages.messages()).await?;
->>>>>>> 5eb01004
                                     {
                                         let mut session_msgs = session_messages.lock().await;
                                         *session_msgs = summarized_messages;
