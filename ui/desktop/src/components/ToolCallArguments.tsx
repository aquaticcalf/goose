import { useState } from 'react';
import MarkdownContent from './MarkdownContent';
import Expand from './ui/Expand';
import { Button } from './ui/button';

export type ToolCallArgumentValue =
  | string
  | number
  | boolean
  | null
  | ToolCallArgumentValue[]
  | { [key: string]: ToolCallArgumentValue };

interface ToolCallArgumentsProps {
  args: Record<string, ToolCallArgumentValue>;
}

export function ToolCallArguments({ args }: ToolCallArgumentsProps) {
  const [expandedKeys, setExpandedKeys] = useState<Record<string, boolean>>({});

  const toggleKey = (key: string) => {
    setExpandedKeys((prev) => ({ ...prev, [key]: !prev[key] }));
  };

  const renderValue = (key: string, value: ToolCallArgumentValue) => {
    if (typeof value === 'string') {
      const needsExpansion = value.length > 60;
      const isExpanded = expandedKeys[key];

      if (!needsExpansion) {
        return (
          <div className="text-sm mb-3 bg-background-subtle bg-opacity-40 rounded-md p-2">
            <div className="flex flex-row">
              <span className="text-textSubtle font-medium min-w-[140px]">{key}</span>
              <span className="text-textSubtle">{value}</span>
            </div>
          </div>
        );
      }

      return (
<<<<<<< HEAD
        <div className="text-sm mb-3 bg-background-subtle bg-opacity-40 rounded-md p-2">
          <div className="flex flex-row">
            <span className="text-textSubtle font-medium min-w-[140px]">{key}</span>
            <div className="w-full flex justify-between items-start">
              {isExpanded ? (
                <div className="w-full">
                  <MarkdownContent content={value} className="text-sm text-textSubtle" />
                </div>
              ) : (
                <span className="text-textSubtle mr-2">{value.slice(0, 60)}...</span>
=======
        <div className="text-sm mb-2">
          <div className="flex flex-row items-stretch">
            <button
              onClick={() => toggleKey(key)}
              className="flex text-left text-textSubtle min-w-[140px]"
            >
              <span>{key}</span>
            </button>
            <div className="w-full flex items-stretch">
              {isExpanded ? (
                <div>
                  <MarkdownContent content={value} className="text-sm text-textPlaceholder" />
                </div>
              ) : (
                <button onClick={() => toggleKey(key)} className="text-left text-textPlaceholder">
                  {value.slice(0, 60)}...
                </button>
>>>>>>> 36b51737
              )}
              <Button
                onClick={() => toggleKey(key)}
<<<<<<< HEAD
                variant="ghost"
                size="sm"
                className="hover:opacity-75 text-textPlaceholder p-1 h-auto ml-2"
=======
                className="flex flex-row items-stretch grow text-textPlaceholder pr-2"
>>>>>>> 36b51737
              >
                <div className="min-w-2 grow" />
                <Expand size={5} isExpanded={isExpanded} />
              </Button>
            </div>
          </div>
        </div>
      );
    }

    // Handle non-string values (arrays, objects, etc.)
    const content = Array.isArray(value)
      ? value.map((item, index) => `${index + 1}. ${JSON.stringify(item)}`).join('\n')
      : typeof value === 'object' && value !== null
        ? JSON.stringify(value, null, 2)
        : String(value);

    return (
      <div className="mb-3 bg-background-subtle bg-opacity-40 rounded-md p-2">
        <div className="flex flex-row">
          <span className="text-textSubtle font-medium min-w-[140px]">{key}</span>
          <pre className="whitespace-pre-wrap text-textSubtle overflow-x-auto max-w-full">
            {content}
          </pre>
        </div>
      </div>
    );
  };

  return (
    <div className="my-2 space-y-1">
      {Object.entries(args).map(([key, value]) => (
        <div key={key}>{renderValue(key, value)}</div>
      ))}
    </div>
  );
}<|MERGE_RESOLUTION|>--- conflicted
+++ resolved
@@ -39,46 +39,29 @@
       }
 
       return (
-<<<<<<< HEAD
         <div className="text-sm mb-3 bg-background-subtle bg-opacity-40 rounded-md p-2">
-          <div className="flex flex-row">
-            <span className="text-textSubtle font-medium min-w-[140px]">{key}</span>
-            <div className="w-full flex justify-between items-start">
+          <div className="flex flex-row items-stretch">
+            <button
+              onClick={() => toggleKey(key)}
+              className="flex text-left text-textSubtle font-medium min-w-[140px]"
+            >
+              <span>{key}</span>
+            </button>
+            <div className="w-full flex items-stretch">
               {isExpanded ? (
                 <div className="w-full">
                   <MarkdownContent content={value} className="text-sm text-textSubtle" />
                 </div>
               ) : (
-                <span className="text-textSubtle mr-2">{value.slice(0, 60)}...</span>
-=======
-        <div className="text-sm mb-2">
-          <div className="flex flex-row items-stretch">
-            <button
-              onClick={() => toggleKey(key)}
-              className="flex text-left text-textSubtle min-w-[140px]"
-            >
-              <span>{key}</span>
-            </button>
-            <div className="w-full flex items-stretch">
-              {isExpanded ? (
-                <div>
-                  <MarkdownContent content={value} className="text-sm text-textPlaceholder" />
-                </div>
-              ) : (
-                <button onClick={() => toggleKey(key)} className="text-left text-textPlaceholder">
+                <button onClick={() => toggleKey(key)} className="text-left text-textSubtle mr-2">
                   {value.slice(0, 60)}...
                 </button>
->>>>>>> 36b51737
               )}
               <Button
                 onClick={() => toggleKey(key)}
-<<<<<<< HEAD
                 variant="ghost"
                 size="sm"
-                className="hover:opacity-75 text-textPlaceholder p-1 h-auto ml-2"
-=======
-                className="flex flex-row items-stretch grow text-textPlaceholder pr-2"
->>>>>>> 36b51737
+                className="flex flex-row items-stretch grow text-textPlaceholder p-1 h-auto ml-2"
               >
                 <div className="min-w-2 grow" />
                 <Expand size={5} isExpanded={isExpanded} />
